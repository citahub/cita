#!/usr/bin/env python3
# -*- coding:utf-8 -*-
# pylint: disable=missing-docstring

import argparse
import binascii
import json
import os
import sys
import time

from ethereum.abi import ContractTranslator
import sha3
import yaml

from create_init_data import dictlist_to_ordereddict

DEFAULT_PREVHASH = '0x{:064x}'.format(0)
BLOCK_GAS_LIMIT = 471238800


def disable_import_warning():
    """This is a temporary method.
    We do NOT need bitcoin. We want to decrease the size of docker.
    So, just filter out the unnecessary warning.
    """

    import builtins
    from types import ModuleType

    class DummyModule(ModuleType):
        def __getattr__(self, key):
            return None

        __all__ = []

    def filterimport(name, globals=None, locals=None, fromlist=(), level=0):
        if name == 'bitcoin':
            return DummyModule(name)
        return realimport(name, globals, locals, fromlist, level)

    realimport, builtins.__import__ = builtins.__import__, filterimport


disable_import_warning()
import ethereum.tools.tester as eth_tester
import ethereum.tools._solidity as solidity


def replaceLogRecord():
    """This is a temporary method.
    We will remove pyethereum in the near future.
    """

    import logging
    import re

    def makeRecord(self,
                   name,
                   level,
                   fn,
                   lno,
                   msg,
                   args,
                   exc_info,
                   func=None,
                   extra=None,
                   sinfo=None):
        name = re.sub(r'(^|[^a-zA-Z])eth([^a-zA-Z]|$)', r'\1cita\2', name)
        rv = logging._logRecordFactory(name, level, fn, lno, msg, args,
                                       exc_info, func, sinfo)
        if extra is not None:
            for key in extra:
                if (key in ["message", "asctime"]) or (key in rv.__dict__):
                    raise KeyError(
                        "Attempt to overwrite %r in LogRecord" % key)
                rv.__dict__[key] = extra[key]
        return rv

    def getMessage(self):
        msg = str(self.msg)
        if self.args:
            msg = msg % self.args
        msg = re.sub(r'(^|[^a-zA-Z])eth([^a-zA-Z]|$)', r'\1cita\2', msg)
        msg = re.sub(r'(^|[^a-zA-Z])gas([^a-zA-Z]|$)', r'\1quota\2', msg)
        return msg

    logging.Logger.makeRecord = makeRecord
    logging.LogRecord.getMessage = getMessage


def function_encode(func_sign):
    keccak = sha3.keccak_256()
    keccak.update(func_sign.encode('utf-8'))
    return binascii.unhexlify(keccak.hexdigest()[0:8])


class GenesisData(object):
    # pylint: disable=too-many-instance-attributes,too-many-arguments
    def __init__(self, contracts_dir, contracts_docs_dir, init_data_file,
                 timestamp, prevhash):
        self.timestamp = int(
            time.time() * 1000) if not timestamp else timestamp
        self.prevhash = DEFAULT_PREVHASH if not prevhash else prevhash

        self.contracts_dir = os.path.join(contracts_dir, 'src')
        self.contracts_docs_dir = contracts_docs_dir
        self.contracts_common_dir = os.path.join(self.contracts_dir, 'common')
        self.contracts_lib_dir = os.path.join(self.contracts_dir, 'lib')
        self.contracts_interaction_dir = os.path.join(contracts_dir,
                                                      'interaction')
        contracts_list_file = os.path.join(contracts_dir, 'contracts.yml')
        self.load_contracts_list(contracts_list_file)
        self.load_contracts_args(init_data_file)

        self.init_chain_tester()

        self.accounts = dict()

    def load_contracts_list(self, contracts_list_file):
        """From file to load the list of contracts."""
        with open(contracts_list_file, 'r') as stream:
            contracts_list = yaml.safe_load(stream)
        contracts_list['NormalContracts'] = dictlist_to_ordereddict(
            contracts_list['NormalContracts'])
        contracts_list['PermissionContracts']['basic'] \
            = dictlist_to_ordereddict(
                contracts_list['PermissionContracts']['basic'])
        contracts_list['PermissionContracts']['contracts'] \
            = dictlist_to_ordereddict(
                contracts_list['PermissionContracts']['contracts'])
        self.contracts_list = contracts_list

    def load_contracts_args(self, init_data_file):
        """From file to load arguments for contracts."""
        with open(init_data_file, 'r') as stream:
            data = yaml.safe_load(stream)
        contracts_args = dictlist_to_ordereddict(data['Contracts'])
        for name, arguments in contracts_args.items():
            contracts_args[name] = dictlist_to_ordereddict(arguments)
        self.contracts_args = contracts_args

    def init_chain_tester(self):
        """Init a chain tester."""
        chain_env = eth_tester.get_env(None)
        chain_env.config['BLOCK_GAS_LIMIT'] = BLOCK_GAS_LIMIT
        self.chain_tester = eth_tester.Chain(env=chain_env)

    def compile_to_data(self, name, path):
        """Compile a solidity file and return the result data."""

        import logging

        compiled = solidity.compile_file(
            path,
            combined='bin,abi,userdoc,devdoc,hashes',
            extra_args='common={} lib={} interaction={}'.format(
                self.contracts_common_dir, self.contracts_lib_dir,
                self.contracts_interaction_dir))
        data = solidity.solidity_get_contract_data(compiled, path, name)
        if not data['bin']:
            logging.critical(
                'The bin of contract %r is empty. Please check it!', name)
            sys.exit(1)
        return data

    def write_docs(self, name, data):
        """Save userdoc, devdoc and hashes of contract function."""
        if self.contracts_docs_dir:
            for doc_type in ('userdoc', 'devdoc', 'hashes'):
                doc_file = os.path.join(self.contracts_docs_dir,
                                        '{}-{}.json'.format(name, doc_type))
                with open(doc_file, 'w') as stream:
                    json.dump(
                        data[doc_type],
                        stream,
                        separators=(',', ': '),
                        indent=4)

    def mine_contract_on_chain_tester(self, addr, code):
        """Mine in test chain to get data of a contract."""
        addr_in_tester = self.chain_tester.contract(
            code, language='evm', startgas=30000000)
        self.chain_tester.mine()
        account_in_tester = self.chain_tester \
              .chain.state.account_to_dict(addr_in_tester)
        self.accounts[addr] = {
            key: val
            for (key, val) in filter(
                lambda keyval: keyval[0] in ('code', 'storage', 'nonce'),
                account_in_tester.items(),
            )
        }

    def init_normal_contracts(self):
        """Compile normal contracts from files and construct by arguments.
        """
        flags = [
            'checkCallPermission', 'checkSendTxPermission',
            'checkCreateContractPermission', 'checkQuota',
            'checkFeeBackPlatform', 'autoExec'
        ]
        ncinfo = self.contracts_list['NormalContracts']
        for name, info in ncinfo.items():
            addr = info['address']
            path = os.path.join(self.contracts_dir, info['file'])
            data = self.compile_to_data(name, path)
            self.write_docs(name, data)
            ctt = ContractTranslator(data['abi'])
            args = self.contracts_args.get(name)
            if name == 'SysConfig':
                args['flags'] = []
                for flag in flags:
                    args['flags'].append(args[flag])
                    args.pop(flag)
            extra = b'' if not args else ctt.encode_constructor_arguments(
                [arg for arg in args.values()])
            self.mine_contract_on_chain_tester(addr, data['bin'] + extra)

    def init_permission_contracts(self):
        ncinfo = self.contracts_list['NormalContracts']
        pcinfo = self.contracts_list['PermissionContracts']
        path = os.path.join(self.contracts_dir, pcinfo['file'])
        data = self.compile_to_data('Permission', path)
        self.write_docs('Permission', data)
        for name, info in pcinfo['basic'].items():
            addr = info['address']
            conts = [addr]
            funcs = [binascii.unhexlify('00000000')]
            ctt = ContractTranslator(data['abi'])
            extra = ctt.encode_constructor_arguments([name, conts, funcs])
            self.mine_contract_on_chain_tester(addr, data['bin'] + extra)
        for name, info in pcinfo['contracts'].items():
            addr = info['address']
            conts = [ncinfo[cont]['address'] for cont in info['contracts']]
            funcs = [function_encode(func) for func in info['functions']]
            ctt = ContractTranslator(data['abi'])
            extra = ctt.encode_constructor_arguments([name, conts, funcs])
            self.mine_contract_on_chain_tester(addr, data['bin'] + extra)

    def set_account_value(self, address, value):
        self.accounts[address] = {
            'code': '',
            'storage': {},
            'nonce': '1',
            'value': value,
        }

    def save_to_file(self, filepath):
        with open(filepath, 'w') as stream:
            json.dump(
                dict(
                    timestamp=self.timestamp,
                    prevhash=self.prevhash,
                    alloc=self.accounts,
                ),
                stream,
                separators=(',', ': '),
                indent=4)


def parse_arguments():
    parser = argparse.ArgumentParser()
    parser.add_argument(
        '--contracts_dir', required=True, help='The directory of contracts.')
    parser.add_argument(
        '--contracts_docs_dir',
        help='The directory of generated documents for contracts.'
        ' If did not be specified, no documents will be generated.')
    parser.add_argument(
        '--init_data_file',
        required=True,
        help='Path of the file for initialization data of contracts.')
    parser.add_argument(
        '--output', required=True, help='Path of the output file.')
    parser.add_argument(
        '--timestamp', type=int, help='Specify a timestamp to use.')
    parser.add_argument(
        '--init_token',
        type=lambda x: hex(int(x,16)),
        default=hex(int("0xffffffffffffffffffffffffff", 16)),
        help='Init token for this chain, INIT_TOKEN is a hexadecimal number')
    parser.add_argument('--prevhash', help='Prevhash of genesis.')
    args = parser.parse_args()
    return dict(
        contracts_dir=args.contracts_dir,
        contracts_docs_dir=args.contracts_docs_dir,
        init_data_file=args.init_data_file,
        output=args.output,
        timestamp=args.timestamp,
        init_token=args.init_token,
        prevhash=args.prevhash,
    )


def core(contracts_dir, contracts_docs_dir, init_data_file, output, timestamp,
         init_token, prevhash):
    # pylint: disable=too-many-arguments
    replaceLogRecord()
    if solidity.get_solidity() is None:
        print('Solidity not found!')
        sys.exit(1)
    if contracts_docs_dir:
        contracts_docs_dir = os.path.abspath(contracts_docs_dir)
    genesis_data = GenesisData(
        os.path.abspath(contracts_dir),
        contracts_docs_dir,
        os.path.abspath(init_data_file),
        timestamp,
        prevhash,
    )
    with open(init_data_file, 'r') as stream:
        data = yaml.safe_load(stream)
<<<<<<< HEAD
    address = data['Contracts'][2]['NodeManager'][0]['nodes']
=======
>>>>>>> 3c5d5a7d
    super_admin = data['Contracts'][6]['Admin'][0]['admin']
    genesis_data.init_normal_contracts()
    genesis_data.init_permission_contracts()
    genesis_data.set_account_value(super_admin, init_token)
    genesis_data.save_to_file(output)


if __name__ == '__main__':
    core(**parse_arguments())<|MERGE_RESOLUTION|>--- conflicted
+++ resolved
@@ -311,10 +311,6 @@
     )
     with open(init_data_file, 'r') as stream:
         data = yaml.safe_load(stream)
-<<<<<<< HEAD
-    address = data['Contracts'][2]['NodeManager'][0]['nodes']
-=======
->>>>>>> 3c5d5a7d
     super_admin = data['Contracts'][6]['Admin'][0]['admin']
     genesis_data.init_normal_contracts()
     genesis_data.init_permission_contracts()
