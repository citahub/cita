#!/bin/sh
set -e

# 1) install add-apt-repository
apt-get update -q
apt-get install -y software-properties-common

# 2) add libsodium repository if using trusty version; only for travis trusty build environment.
if [ $(lsb_release -s -c) = "trusty" ]; then
    add-apt-repository -y ppa:chris-lea/libsodium;
fi;

# 3) add ethereum repository
add-apt-repository -y ppa:ethereum/ethereum

# 4) install dependencies
apt-get update -q
# 4.1) deploy dependencies: synch with scripts/Dockerfile-run if modified.
apt-get install -y libstdc++6 rabbitmq-server libssl-dev libgoogle-perftools4 python-pip
# 4.2) development dependencies
apt-get install -y build-essential pkg-config                              \
<<<<<<< HEAD
        libsnappy-dev  libgoogle-perftools-dev   libsodium-dev libzmq3-dev \
		solc curl jq  google-perftools capnproto
sudo wget https://github.com/cryptape/GmSSL/releases/download/v1.0/libgmssl.so.1.0.0.gz
gzip -d libgmssl.so.1.0.0.gz
sudo mv libgmssl.so.1.0.0 /usr/lib64/
sudo ln -s /usr/lib64/libgmssl.so.1.0.0 /usr/lib64/libgmssl.so
=======
        libsnappy-dev  libgoogle-perftools-dev   libsodium* libzmq3-dev \
		solc curl jq  google-perftools capnproto
wget https://github.com/cryptape/GmSSL/releases/download/v1.0/libgmssl.so.1.0.0.gz
gzip -d libgmssl.so.1.0.0.gz
mv libgmssl.so.1.0.0 /usr/lib/
sudo ln -s /usr/lib/libgmssl.so.1.0.0 /usr/lib/libgmssl.so
>>>>>>> 9756d889
<|MERGE_RESOLUTION|>--- conflicted
+++ resolved
@@ -19,18 +19,9 @@
 apt-get install -y libstdc++6 rabbitmq-server libssl-dev libgoogle-perftools4 python-pip
 # 4.2) development dependencies
 apt-get install -y build-essential pkg-config                              \
-<<<<<<< HEAD
-        libsnappy-dev  libgoogle-perftools-dev   libsodium-dev libzmq3-dev \
-		solc curl jq  google-perftools capnproto
-sudo wget https://github.com/cryptape/GmSSL/releases/download/v1.0/libgmssl.so.1.0.0.gz
-gzip -d libgmssl.so.1.0.0.gz
-sudo mv libgmssl.so.1.0.0 /usr/lib64/
-sudo ln -s /usr/lib64/libgmssl.so.1.0.0 /usr/lib64/libgmssl.so
-=======
         libsnappy-dev  libgoogle-perftools-dev   libsodium* libzmq3-dev \
 		solc curl jq  google-perftools capnproto
 wget https://github.com/cryptape/GmSSL/releases/download/v1.0/libgmssl.so.1.0.0.gz
 gzip -d libgmssl.so.1.0.0.gz
 mv libgmssl.so.1.0.0 /usr/lib/
 sudo ln -s /usr/lib/libgmssl.so.1.0.0 /usr/lib/libgmssl.so
->>>>>>> 9756d889
