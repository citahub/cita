--- conflicted
+++ resolved
@@ -18,14 +18,9 @@
 use cita_types::traits::LowerHex;
 use cita_types::{Address, H256};
 use crypto::{pubkey_to_address, PubKey, Sign, Signature, SIGNATURE_BYTES_LEN};
-<<<<<<< HEAD
-=======
-use libproto::{BlockTxHashesReq, Crypto, Message, Ret, UnverifiedTransaction, VerifyBlockReq, VerifyTxReq,
-               VerifyTxResp};
-use libproto::SignedTransaction;
->>>>>>> cda21e98
 use libproto::blockchain::AccountGasLimit;
 use libproto::router::{MsgType, RoutingKey, SubModules};
+use libproto::SignedTransaction;
 use libproto::{
     BlockTxHashesReq, Crypto, Message, Ret, UnverifiedTransaction, VerifyBlockReq, VerifyTxReq,
     VerifyTxResp,
