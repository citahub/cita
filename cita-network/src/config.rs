// Copyright Rivtower Technologies LLC.
//
// Licensed under the Apache License, Version 2.0 (the "License");
// you may not use this file except in compliance with the License.
// You may obtain a copy of the License at
//
// http://www.apache.org/licenses/LICENSE-2.0
//
// Unless required by applicable law or agreed to in writing, software
// distributed under the License is distributed on an "AS IS" BASIS,
// WITHOUT WARRANTIES OR CONDITIONS OF ANY KIND, either express or implied.
// See the License for the specific language governing permissions and
// limitations under the License.

use cita_crypto::{CreateKey, KeyPair, PrivKey};
use cita_types::{clean_0x, Address};
use serde_derive::Deserialize;
use std::fs::File;
use std::io::Read;
use std::str::FromStr;
use util::parse_config;

#[derive(Debug, Deserialize, Clone)]
pub struct NetConfig {
    pub port: Option<usize>,
    pub peers: Option<Vec<PeerConfig>>,
    pub max_connects: Option<usize>,
    pub enable_tls: Option<bool>,
    pub enable_discovery: Option<bool>,

    /// Enable certificate authority, so that it needs a digital certificate to connect to the blockchain.
    pub enable_ca: Option<bool>,
}

#[derive(Debug, Deserialize, Clone)]
pub struct PeerConfig {
    pub ip: Option<String>,
    pub port: Option<usize>,
}

impl NetConfig {
    pub fn new(path: &str) -> Self {
        parse_config!(NetConfig, path)
    }
}

#[derive(Debug, Deserialize, Clone)]
pub struct AddressConfig {
    pub addr: Address,
}

impl AddressConfig {
    pub fn new(path: &str) -> Self {
        // Get node address from private key file.
        let addr = match get_node_addr(path) {
            Ok(ret) => ret,
            Err(e) => {
                warn!("[Config] Cannot get address from config file with error {}, using a random Address instead.", e);
                Address::random()
            }
        };

        AddressConfig { addr }
    }
}

pub fn get_node_addr(path: &str) -> Result<Address, String> {
    match File::open(path) {
        Ok(mut file) => {
            let mut buffer = String::new();
            file.read_to_string(&mut buffer)
                .map_err(|e| format!("Read private key file error: {:?}", e))?;
            let priv_key = PrivKey::from_str(clean_0x(buffer.as_ref()))
                .map_err(|e| format!("Parse private key error: {:?}", e))?;
            let key_pair = KeyPair::from_privkey(priv_key)
                .map_err(|e| format!("Create key pair from private key error: {:?}", e))?;
            Ok(key_pair.address())
        }
<<<<<<< HEAD
        Err(e) => return Err(format!("Open private key file error: {:?}", e)),
=======
        Err(e) => Err(format!("Open private key file error: {:?}", e)),
>>>>>>> fd06b40c
    }
}

#[cfg(test)]
mod tests {
    use super::NetConfig;
    use std::io::Write;
    use tempfile::NamedTempFile;

    #[test]
    fn basic_test() {
        let toml_str = r#"
        port = 4000
        enable_tls = true
        max_connects = 4
        id_card = 9
        enable_ca = true
        [[peers]]
            ip = "127.0.0.1"
            port = 4001
            common_name = "test1.cita"
        [[peers]]
            ip = "127.0.0.1"
            port = 4002
        "#;

        let mut tmp_file: NamedTempFile = NamedTempFile::new().unwrap();
        tmp_file.write_all(toml_str.as_bytes()).unwrap();
        let path = tmp_file.path().to_str().unwrap();
        let config = NetConfig::new(path);

        assert_eq!(config.port, Some(4000));
        assert_eq!(config.max_connects, Some(4));
        assert_eq!(config.enable_tls, Some(true));
        assert_eq!(config.peers.unwrap().len(), 2);
        assert_eq!(config.enable_discovery, None);
        assert_eq!(config.enable_ca, Some(true));
    }
}<|MERGE_RESOLUTION|>--- conflicted
+++ resolved
@@ -76,11 +76,7 @@
                 .map_err(|e| format!("Create key pair from private key error: {:?}", e))?;
             Ok(key_pair.address())
         }
-<<<<<<< HEAD
-        Err(e) => return Err(format!("Open private key file error: {:?}", e)),
-=======
         Err(e) => Err(format!("Open private key file error: {:?}", e)),
->>>>>>> fd06b40c
     }
 }
 
