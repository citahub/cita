--- conflicted
+++ resolved
@@ -28,40 +28,25 @@
 use db::*;
 //use libexecutor::block::*;
 use libexecutor::executor::Executor;
-<<<<<<< HEAD
-use rlp::{DecoderError, RlpStream, UntrustedRlp};
-use std::collections::{HashMap, HashSet};
-=======
 use rlp::{DecoderError, Encodable, RlpStream, UntrustedRlp};
 use std::collections::{HashMap, HashSet, VecDeque};
 use std::sync::Arc;
->>>>>>> b0738c37
 use std::sync::atomic::{AtomicBool, AtomicUsize, Ordering};
-use std::sync::Arc;
 use std::time::Duration;
-use util::hashdb::DBValue;
-use util::journaldb::JournalDB;
-<<<<<<< HEAD
-use util::journaldb::{self, Algorithm};
-use util::kvdb::Database;
-use util::HASH_NULL_RLP;
-use util::{sha3, Mutex};
 use util::{snappy, Bytes, HashDB};
 use util::{Trie, TrieDB, TrieDBMut, TrieMut, HASH_EMPTY};
-=======
+use util::{Mutex, sha3};
+use util::HASH_NULL_RLP;
+use util::hashdb::DBValue;
+use util::journaldb::{self, Algorithm};
+use util::journaldb::JournalDB;
 use util::kvdb::{DBTransaction, Database, KeyValueDB};
->>>>>>> b0738c37
-
+
+pub mod service;
+pub mod io;
 pub mod account;
-<<<<<<< HEAD
-mod error;
-pub mod io;
-pub mod service;
-use self::error::Error;
-=======
 pub mod error;
 pub use self::error::Error;
->>>>>>> b0738c37
 use self::io::SnapshotReader;
 use self::io::SnapshotWriter;
 use self::service::Service;
@@ -541,12 +526,7 @@
 
         // patch up all missing code. must be done after collecting all new missing code entries.
         for (code_hash, code, first_with) in status.new_code {
-<<<<<<< HEAD
-            for addr_hash in self
-                .missing_code
-=======
             for addr in self.missing_code
->>>>>>> b0738c37
                 .remove(&code_hash)
                 .unwrap_or_else(Vec::new)
             {
