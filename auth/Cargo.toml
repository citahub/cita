[package]
name = "auth"
version = "0.1.0"
authors = ["rink1969 <rink1969@cryptape.com>"]

[dependencies]
clap = "2"
log = "0.3"
dotenv = "0.10.0"
cpuprofiler = "0.0.3"
cita-crypto = { path = "../share_libs/crypto"}
util = { path = "../share_libs/util"}
pubsub = { path = "../share_libs/pubsub" }
cita_log = { path = "../share_libs/cita_log" }
libproto = { path = "../share_libs/proto" }
<<<<<<< HEAD

protobuf = { version = "^1.0.0"}
=======
protobuf = { version = "^1.0.0"}
cache_2q = "0.8.4"
>>>>>>> 6bcb6a90
<|MERGE_RESOLUTION|>--- conflicted
+++ resolved
@@ -13,10 +13,6 @@
 pubsub = { path = "../share_libs/pubsub" }
 cita_log = { path = "../share_libs/cita_log" }
 libproto = { path = "../share_libs/proto" }
-<<<<<<< HEAD
 
 protobuf = { version = "^1.0.0"}
-=======
-protobuf = { version = "^1.0.0"}
-cache_2q = "0.8.4"
->>>>>>> 6bcb6a90
+cache_2q = "0.8.4"