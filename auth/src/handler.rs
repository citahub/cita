--- conflicted
+++ resolved
@@ -1,86 +1,51 @@
 use libproto::*;
-use libproto::communication::*;
-use protobuf::core::parse_from_bytes;
-use verifier::verifier;
+use protobuf::{Message, RepeatedField};
+use std::sync::mpsc::Sender;
+use verifier::Verifier;
 
 
 
-<<<<<<< HEAD
-=======
-pub fn handle_msg(payload: Vec<u8>,tx_pub: Sender<(String, Vec<u8>)>,v:verifier) {
+pub fn handle_msg(payload: Vec<u8>, tx_pub: &Sender<(String, Vec<u8>)>, v: &Verifier) {
+    let (_, _, content) = parse_msg(payload.as_slice());
+    match content {
+        MsgClass::STATUS(status) => {
+            let height = status.get_height();
+            info!("got height {:?}", height);
+        }
+        MsgClass::VERIFYREQ(req) => {
+            trace!("got verify request {:?}", req);
+            let req_msgs = req.get_reqs();
+            let mut resps = Vec::new();
+            for req in req_msgs {
+                let mut resp = VerifyRespMsg::new();
+                if v.verify_valid_until_block(req.get_valid_until_block()) {
+                    resp.set_ret(Ret::Ok);
+                } else {
+                    resp.set_ret(Ret::OutOfTime);
+                }
 
->>>>>>> 8f5d5cd8
-            let (_, _, content) = parse_msg(payload.as_slice());
-            match content {
-                MsgClass::STATUS(status) => {
-                    let height = status.get_height();
-                    info!("got height {:?}", height);
+                match v.verify_sig(req) {
+                    Ok(pubkey) => {
+                        resp.set_signer(pubkey.to_vec());
+                        resp.set_ret(Ret::Ok);
+                        resps.push(resp)
+                    }
+                    Err(_) => {
+                        resp.set_ret(Ret::BadSig);
+                        resps.push(resp)
+                    }
                 }
-                MsgClass::VERIFYREQ(req) => {
-<<<<<<< HEAD
-                   let req_msgs= req.get_reqs();
-                   for req in req_msgs {
-                     verify_sig(req)
-                     verify_vub(req)    
-                   }
-                
-                
-                }        
-                _ => {}
+                let mut vresp = VerifyResp::new();
+                vresp.set_resps(RepeatedField::from_slice(&resps));
+
+                let msg = factory::create_msg(submodules::AUTH, topics::VERIFY_RESP, communication::MsgType::VERIFY_RESP, vresp.write_to_bytes().unwrap());
+                tx_pub.send(("auth.verify_resp".to_string(), msg.write_to_bytes().unwrap())).unwrap();
             }
 
-
-}
-    
-       
-pub fn verify_sig(req:VerifyReqMsg) -> Result<Pubkey, Error> {
-            let mut ret = true;
-            let hash = req.get_hash()     
-            let sig = req.get_signature()
-            if sig.len() != SIGNATURE_BYTES_LEN {
-                ret =false;
-            } else {
-                match sig.recover(&hash)
-                  Ok(pubkey) => {
-                    ret = pubkey;
-                  }    
-            }
-            ret 
-}
-=======
-                   trace!("got verify request {:?}", req);  
-                   let req_msgs= req.get_reqs();
-                   let resps = Vec::new();
-                   for req in req_msgs {
-                     let resp = VerifyRespMsg::new();
-                     if v.verify_vub(req.get_height()) {
-                         resp.set_ret(Ret::Ok);
-                     } else {
-                         resp.set_ret(Ret::OutOfTime);
-                     }
-
-                     match v.verify_sig(req) {
-                         Ok(pubkey) => {
-                           resp.set_signer(pubkey.to_vec());
-                           resp.set_ret(Ret::Ok);
-                           resps.push(resp)
-                         }
-                         Err(x) => {
-                           resp.set_ret(Ret::BadSig);
-                           resps.push(resp)
-                         }
-                     }
-                     let vresp = VerifyResp::new();
-                     vresp.set_resps(RepeatedField::from_slice(resps));
-
-                   }
-                
-                }        
-                _ => {}
-            }
+        }
+        _ => {}
+    }
 
 
-}
-    
-       
->>>>>>> 8f5d5cd8
+
+}