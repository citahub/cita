// CITA
// Copyright 2016-2017 Cryptape Technologies LLC.

// This program is free software: you can redistribute it
// and/or modify it under the terms of the GNU General Public
// License as published by the Free Software Foundation,
// either version 3 of the License, or (at your option) any
// later version.

// This program is distributed in the hope that it will be
// useful, but WITHOUT ANY WARRANTY; without even the implied
// warranty of MERCHANTABILITY or FITNESS FOR A PARTICULAR
// PURPOSE. See the GNU General Public License for more details.

// You should have received a copy of the GNU General Public License
// along with this program.  If not, see <http://www.gnu.org/licenses/>.

use cache::{VerifyCache, VerifyBlockCache, VerifyResult, BlockVerifyStatus, BlockVerifyId};
use libproto::*;
use protobuf::Message;
use std::sync::Arc;
use std::sync::mpsc::{Sender, Receiver};
use std::vec::*;
use util::{H256, RwLock};
use verify::Verifier;


<<<<<<< HEAD
#[derive(Debug, PartialEq)]
pub enum VerifyType {
    SingleVerify,
    BlockVerify,
}


fn verfiy_tx(req: &VerifyTxReq, verifier: &Verifier) -> VerifyTxResp {
=======
fn verify_sig(req: &VerifyTxReq, verifier: &Verifier) -> VerifyTxResp {
>>>>>>> 91f0d909
    let mut resp = VerifyTxResp::new();
    resp.set_tx_hash(req.get_tx_hash().to_vec());

    let tx_hash = H256::from_slice(req.get_tx_hash());
    let ret = verifier.check_hash_exist(&tx_hash);
    if ret {
        if verifier.is_inited() {
            resp.set_ret(Ret::Dup);
        } else {
            resp.set_ret(Ret::NotReady);
        }
        return resp;
    }
    let ret = verifier.verify_sig(req);
    if ret.is_err() {
        resp.set_ret(Ret::BadSig);
        return resp;
    }
    //check signer if req have
    let req_signer = req.get_signer();
    if req_signer.len() != 0 {
        if req_signer != ret.unwrap().to_vec().as_slice() {
            resp.set_ret(Ret::BadSig);
            return resp;
        }
    }
    resp.set_signer(ret.unwrap().to_vec());
    resp.set_ret(Ret::Ok);
    trace!("verfiy_tx's result:tx_hash={:?}, ret={:?}, signer={:?}", resp.get_tx_hash(), resp.get_ret(), resp.get_signer());
    resp
}

fn verify_tx(req: &VerifyTxReq, verifier: &Verifier, cache: &mut VerifyCache) -> VerifyTxResp {
    let tx_hash = H256::from_slice(req.get_tx_hash());
    let mut response = VerifyTxResp::new();
    response.set_tx_hash(req.get_tx_hash().to_vec());
    if !verifier.verify_valid_until_block(req.get_valid_until_block()) {
        response.set_ret(Ret::OutOfTime);
    } else {
        let (cached_response, need_cache) = match cache.get(&tx_hash) {
            Some(resp) => (resp.clone(), false),
            None => (verify_sig(&req, verifier), true),
        };

        if cached_response.get_ret() == Ret::Ok {
            response.set_ret(Ret::Ok);
            response.set_signer(cached_response.get_signer().to_vec());
        } else {
            response.set_ret(cached_response.get_ret());
        }

        if need_cache {
            cache.insert(tx_hash, cached_response);
        }
    }
    response
}

fn get_key(submodule: u32, is_blk: bool) -> String {
    "verify".to_owned() + if is_blk { "_blk_" } else { "_tx_" } + id_to_key(submodule)
}

pub fn handle_remote_msg(payload: Vec<u8>, verifier: Arc<RwLock<Verifier>>, tx_req: Sender<(VerifyType, u64, VerifyTxReq, u32)>, tx_pub: Sender<(String, Vec<u8>)>, block_cache: Arc<RwLock<VerifyBlockCache>>) {
    let (cmdid, _origin, content) = parse_msg(payload.as_slice());
    let (submodule, _topic) = de_cmd_id(cmdid);
    //let tx_req_block = tx_req.clone();
    match content {
        MsgClass::BLOCKTXHASHES(block_tx_hashes) => {
            let height = block_tx_hashes.get_height();
            trace!("get block tx hashs for height {:?}", height);
            let tx_hashes = block_tx_hashes.get_tx_hashes();
            let mut tx_hashes_in_h256: Vec<H256> = Vec::new();
            for data in tx_hashes.iter() {
                tx_hashes_in_h256.push(H256::from_slice(data));
            }
            verifier.write().update_hashes(height, tx_hashes_in_h256, &tx_pub);
        }
        MsgClass::VERIFYTXREQ(req) => {
<<<<<<< HEAD
            trace!("get verify request: {:?}", req);
            tx_req.send((VerifyType::SingleVerify, 0, req, submodule)).unwrap();

        }
        MsgClass::VERIFYBLKREQ(blkreq) => {
            trace!("get block verify request: {:?}", blkreq);
            let tx_cnt = blkreq.get_reqs().len();
            if tx_cnt > 0 {
                let block_verify_status = BlockVerifyStatus {
                    block_verify_result: VerifyResult::VerifyOngoing,
                    verify_success_cnt_required: blkreq.get_reqs().len(),
                    verify_success_cnt_capture: 0,
                };
                let id = blkreq.get_id();
                trace!("block verify request id: {}, and the init block_verify_status: {:?}", id, block_verify_status);
                let request_id = BlockVerifyId {
                    request_id: id,
                    sub_module: submodule,
                };
                block_cache.write().insert(request_id, block_verify_status);
                for req in blkreq.get_reqs() {
                    tx_req.send((VerifyType::BlockVerify, id, req.clone(), submodule)).unwrap();
                }
            } else {
                error!("Wrong block verification request with 0 tx for block verify request id: {} from sub_module: {}", blkreq.get_id(), submodule);
            }
        }
        _ => {}
    }
}

pub fn handle_verificaton_result(result_receiver: &Receiver<(VerifyType, u64, VerifyTxResp, u32)>, tx_pub: &Sender<(String, Vec<u8>)>, block_cache: Arc<RwLock<VerifyBlockCache>>) {
    let (verify_type, id, resp, sub_module) = result_receiver.recv().unwrap();
    match verify_type {
        VerifyType::SingleVerify => {
            let msg = factory::create_msg(submodules::AUTH, topics::VERIFY_TX_RESP, communication::MsgType::VERIFY_TX_RESP, resp.write_to_bytes().unwrap());
            tx_pub.send((get_key(sub_module, false), msg.write_to_bytes().unwrap())).unwrap();
        }
        VerifyType::BlockVerify => {
            let request_id = BlockVerifyId {
                request_id: id,
                sub_module: sub_module,
            };
            if Ret::Ok != resp.get_ret() {
                if let Some(block_verify_status) = block_cache.write().get_mut(&request_id) {
                    block_verify_status.block_verify_result = VerifyResult::VerifyFailed;

                    let mut blkresp = VerifyBlockResp::new();
                    blkresp.set_id(id);
                    blkresp.set_ret(resp.get_ret());

                    let msg = factory::create_msg(submodules::AUTH, topics::VERIFY_BLK_RESP, communication::MsgType::VERIFY_BLK_RESP, blkresp.write_to_bytes().unwrap());
                    trace!("Failed to do verify blk req for block id: {}, ret: {:?}, from: {}", id, blkresp.get_ret(), sub_module);
                    tx_pub.send((get_key(sub_module, true), msg.write_to_bytes().unwrap())).unwrap();
                } else {
                    error!("Failed to get block verify status for request id: {:?} from submodule {}", id, sub_module);
                }
            } else {
                if let Some(block_verify_status) = block_cache.write().get_mut(&request_id) {
                    block_verify_status.verify_success_cnt_capture += 1;
                    if block_verify_status.verify_success_cnt_capture == block_verify_status.verify_success_cnt_required {
                        let mut blkresp = VerifyBlockResp::new();
                        blkresp.set_id(id);
                        blkresp.set_ret(resp.get_ret());

                        let msg = factory::create_msg(submodules::AUTH, topics::VERIFY_BLK_RESP, communication::MsgType::VERIFY_BLK_RESP, blkresp.write_to_bytes().unwrap());
                        trace!("Succeed to do verify blk req for block id: {}, ret: {:?}, from: {}", id, blkresp.get_ret(), sub_module);
                        tx_pub.send((get_key(sub_module, true), msg.write_to_bytes().unwrap())).unwrap();
                    }
                } else {
                    error!("Failed to get block verify status for request id: {:?} from submodule {}", id, sub_module);
                }

=======
            trace!("get verify request {:?}", req);
            let response = verify_tx(&req, verifier, cache);
            trace!("tx {:?} verify result: {:?}", H256::from_slice(req.get_tx_hash()), response);
            let msg = factory::create_msg(submodules::AUTH, topics::VERIFY_TX_RESP, communication::MsgType::VERIFY_TX_RESP, response.write_to_bytes().unwrap());
            tx_pub.send((get_key(submodule, false), msg.write_to_bytes().unwrap())).unwrap();
        }
        MsgClass::VERIFYBLKREQ(blkreq) => {
            let id = blkreq.get_id();
            let mut blkresp = VerifyBlockResp::new();
            blkresp.set_id(id);
            blkresp.set_ret(Ret::Ok);
            for req in blkreq.get_reqs() {
                let response = verify_tx(&req, verifier, cache);
                if response.get_ret() != Ret::Ok {
                    trace!("tx {:?} verify result: {:?}", H256::from_slice(req.get_tx_hash()), response);
                    blkresp.set_ret(Ret::Err);
                    break;
                }
>>>>>>> 91f0d909
            }

        }
    }
}

pub fn verify_tx_service(req: VerifyTxReq, verifier: Arc<RwLock<Verifier>>, cache: Arc<RwLock<VerifyCache>>) -> VerifyTxResp {
    let tx_hash = H256::from_slice(req.get_tx_hash());
    //First,check the tx from the hash
    //if let Some(resp) = cache.read().get(&tx_hash) {
    if let Some(resp) = get_resp_from_cache(&tx_hash, cache.clone()) {
        trace!("Tx already exists with hash: {:?}", tx_hash);
        resp
    } else {
        let resp = verfiy_tx(&req, &verifier.read());
        cache.write().insert(H256::from_slice(resp.get_tx_hash()), resp.clone());
        resp
    }
}

fn get_resp_from_cache(tx_hash: &H256, cache: Arc<RwLock<VerifyCache>>) -> Option<VerifyTxResp> {
    if let Some(resp) = cache.read().get(tx_hash) { Some(resp.clone()) } else { None }
}<|MERGE_RESOLUTION|>--- conflicted
+++ resolved
@@ -24,8 +24,6 @@
 use util::{H256, RwLock};
 use verify::Verifier;
 
-
-<<<<<<< HEAD
 #[derive(Debug, PartialEq)]
 pub enum VerifyType {
     SingleVerify,
@@ -34,9 +32,6 @@
 
 
 fn verfiy_tx(req: &VerifyTxReq, verifier: &Verifier) -> VerifyTxResp {
-=======
-fn verify_sig(req: &VerifyTxReq, verifier: &Verifier) -> VerifyTxResp {
->>>>>>> 91f0d909
     let mut resp = VerifyTxResp::new();
     resp.set_tx_hash(req.get_tx_hash().to_vec());
 
@@ -69,16 +64,16 @@
     resp
 }
 
-fn verify_tx(req: &VerifyTxReq, verifier: &Verifier, cache: &mut VerifyCache) -> VerifyTxResp {
+pub fn verify_tx_service(req: VerifyTxReq, verifier: Arc<RwLock<Verifier>>, cache: Arc<RwLock<VerifyCache>>) -> VerifyTxResp {
     let tx_hash = H256::from_slice(req.get_tx_hash());
     let mut response = VerifyTxResp::new();
     response.set_tx_hash(req.get_tx_hash().to_vec());
-    if !verifier.verify_valid_until_block(req.get_valid_until_block()) {
+    if !verifier.read().verify_valid_until_block(req.get_valid_until_block()) {
         response.set_ret(Ret::OutOfTime);
     } else {
-        let (cached_response, need_cache) = match cache.get(&tx_hash) {
+        let (cached_response, need_cache) = match get_resp_from_cache(&tx_hash, cache.clone()) {
             Some(resp) => (resp.clone(), false),
-            None => (verify_sig(&req, verifier), true),
+            None => (verfiy_tx(&req, &verifier.read()), true),
         };
 
         if cached_response.get_ret() == Ret::Ok {
@@ -89,10 +84,14 @@
         }
 
         if need_cache {
-            cache.insert(tx_hash, cached_response);
+            cache.write().insert(tx_hash, cached_response);
         }
     }
     response
+}
+
+fn get_resp_from_cache(tx_hash: &H256, cache: Arc<RwLock<VerifyCache>>) -> Option<VerifyTxResp> {
+    if let Some(resp) = cache.read().get(tx_hash) { Some(resp.clone()) } else { None }
 }
 
 fn get_key(submodule: u32, is_blk: bool) -> String {
@@ -115,7 +114,6 @@
             verifier.write().update_hashes(height, tx_hashes_in_h256, &tx_pub);
         }
         MsgClass::VERIFYTXREQ(req) => {
-<<<<<<< HEAD
             trace!("get verify request: {:?}", req);
             tx_req.send((VerifyType::SingleVerify, 0, req, submodule)).unwrap();
 
@@ -189,46 +187,8 @@
                     error!("Failed to get block verify status for request id: {:?} from submodule {}", id, sub_module);
                 }
 
-=======
-            trace!("get verify request {:?}", req);
-            let response = verify_tx(&req, verifier, cache);
-            trace!("tx {:?} verify result: {:?}", H256::from_slice(req.get_tx_hash()), response);
-            let msg = factory::create_msg(submodules::AUTH, topics::VERIFY_TX_RESP, communication::MsgType::VERIFY_TX_RESP, response.write_to_bytes().unwrap());
-            tx_pub.send((get_key(submodule, false), msg.write_to_bytes().unwrap())).unwrap();
-        }
-        MsgClass::VERIFYBLKREQ(blkreq) => {
-            let id = blkreq.get_id();
-            let mut blkresp = VerifyBlockResp::new();
-            blkresp.set_id(id);
-            blkresp.set_ret(Ret::Ok);
-            for req in blkreq.get_reqs() {
-                let response = verify_tx(&req, verifier, cache);
-                if response.get_ret() != Ret::Ok {
-                    trace!("tx {:?} verify result: {:?}", H256::from_slice(req.get_tx_hash()), response);
-                    blkresp.set_ret(Ret::Err);
-                    break;
-                }
->>>>>>> 91f0d909
             }
 
         }
     }
-}
-
-pub fn verify_tx_service(req: VerifyTxReq, verifier: Arc<RwLock<Verifier>>, cache: Arc<RwLock<VerifyCache>>) -> VerifyTxResp {
-    let tx_hash = H256::from_slice(req.get_tx_hash());
-    //First,check the tx from the hash
-    //if let Some(resp) = cache.read().get(&tx_hash) {
-    if let Some(resp) = get_resp_from_cache(&tx_hash, cache.clone()) {
-        trace!("Tx already exists with hash: {:?}", tx_hash);
-        resp
-    } else {
-        let resp = verfiy_tx(&req, &verifier.read());
-        cache.write().insert(H256::from_slice(resp.get_tx_hash()), resp.clone());
-        resp
-    }
-}
-
-fn get_resp_from_cache(tx_hash: &H256, cache: Arc<RwLock<VerifyCache>>) -> Option<VerifyTxResp> {
-    if let Some(resp) = cache.read().get(tx_hash) { Some(resp.clone()) } else { None }
 }