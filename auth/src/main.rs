--- conflicted
+++ resolved
@@ -303,18 +303,8 @@
         let mut req = VerifyTxReq::new();
         req.set_valid_until_block(tx.get_transaction_with_sig().get_transaction().get_valid_until_block());
         let mut signature = tx.get_transaction_with_sig().get_signature().to_vec();
-<<<<<<< HEAD
-        if 255 != signature[0] {
-            signature[0] = signature[0] + 1;
-        } else {
-            signature[0] = 1;
-        }
-
-        req.set_signature(signature);
-=======
         signature[0] = signature[0] + 1;
         req.set_signature(signature[0..16].to_vec());
->>>>>>> 5ae3aefb
         let bytes = tx.get_transaction_with_sig().get_transaction().write_to_bytes().unwrap();
         let hash = bytes.crypt_hash().to_vec();
         req.set_hash(hash);
