--- conflicted
+++ resolved
@@ -23,13 +23,10 @@
 extern crate pubsub;
 extern crate cpuprofiler;
 extern crate libproto;
-<<<<<<< HEAD
 extern crate cita_crypto as crypto;
 extern crate util;
-=======
 extern crate cache_2q;
 
->>>>>>> 6bcb6a90
 pub mod handler;
 pub mod verifier;
 
