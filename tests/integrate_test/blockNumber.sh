--- conflicted
+++ resolved
@@ -16,14 +16,8 @@
 
 height=$(echo ${response}|jq ".result"|sed 's/\"//g')
 
-<<<<<<< HEAD
-if [ $height == null ]; then
-   exit 1
-fi   
-=======
 if [ "$height" == null ]; then
    exit 1
 fi
->>>>>>> 88ac2955
 
 echo $((height))