// CITA
// Copyright 2016-2017 Cryptape Technologies LLC.

// This program is free software: you can redistribute it
// and/or modify it under the terms of the GNU General Public
// License as published by the Free Software Foundation,
// either version 3 of the License, or (at your option) any
// later version.

// This program is distributed in the hope that it will be
// useful, but WITHOUT ANY WARRANTY; without even the implied
// warranty of MERCHANTABILITY or FITNESS FOR A PARTICULAR
// PURPOSE. See the GNU General Public License for more details.

// You should have received a copy of the GNU General Public License
// along with this program.  If not, see <http://www.gnu.org/licenses/>.

use core::contracts::node_manager::NodeManager;
use core::libchain::block::Block;
use core::libchain::chain::Chain;
use libproto::*;
use libproto::blockchain::{Status, RichStatus};
<<<<<<< HEAD
use protobuf::Message;
=======
use protobuf::{Message, RepeatedField};
>>>>>>> 9aa7e0d3
use std::sync::Arc;
use std::sync::atomic::{AtomicUsize, Ordering};
use std::sync::mpsc::Sender;
use util::Address;

const BATCH_SYNC: u64 = 120;

pub struct Synchronizer {
    pub chain: Arc<Chain>,
    pub height_marker: AtomicUsize,
}

impl Synchronizer {
    pub fn new(chain: Arc<Chain>) -> Arc<Synchronizer> {
        Arc::new(Synchronizer {
                     height_marker: AtomicUsize::new(chain.get_current_height() as usize),
                     chain: chain,
                 })
    }

    pub fn sync(&self, ctx_pub: Sender<(String, Vec<u8>)>) {
        let block_map = self.chain.block_map.read();
        if !block_map.is_empty() {
            let start_height = self.chain.get_current_height() + 1;
            if !self.chain.is_sync.load(Ordering::SeqCst) {
                self.chain.is_sync.store(true, Ordering::SeqCst);
            }
            for height in start_height..start_height + BATCH_SYNC {
                if block_map.contains_key(&height) {
                    trace!("chain sync loop {:?}", height);

                    let value = block_map[&(height)].clone();
                    self.add_block(ctx_pub.clone(), value.1);
                } else {
                    trace!("chain sync break {:?}", height);
                    break;
                }
            }
        }
        self.chain.is_sync.store(false, Ordering::SeqCst);
    }

    pub fn sync_status(&self, ctx_pub: Sender<(String, Vec<u8>)>) {
        self.chain.is_sync.store(false, Ordering::SeqCst);
        let current_hash = self.chain.get_current_hash();
        let current_height = self.chain.get_current_height();
        let max_height = self.chain.get_max_height();
        let nodes: Vec<Address> = NodeManager::read(&self.chain);

        drop(self);
        info!("sync_status {:?}, {:?}", current_hash, current_height);

        let mut rich_status = RichStatus::new();
        rich_status.set_hash(current_hash.0.to_vec());
        rich_status.set_height(current_height);
        let node_list = nodes.into_iter().map(|address| address.to_vec()).collect();
        rich_status.set_nodes(RepeatedField::from_vec(node_list));

        let msg = factory::create_msg(submodules::CHAIN, topics::RICH_STATUS, communication::MsgType::RICH_STATUS, rich_status.write_to_bytes().unwrap());
        trace!("chain after sync current height {:?}  known height{:?}", current_height, max_height);
        ctx_pub.send(("chain.richstatus".to_string(), msg.write_to_bytes().unwrap())).unwrap();

        let status: Status = rich_status.into();
        let sync_msg = factory::create_msg(submodules::CHAIN, topics::NEW_STATUS, communication::MsgType::STATUS, status.write_to_bytes().unwrap());
        trace!("add_block chain.status {:?}, {:?}", status.get_height(), status.get_hash());
        ctx_pub.send(("chain.status".to_string(), sync_msg.write_to_bytes().unwrap())).unwrap();
    }

    fn add_block(&self, ctx_pub: Sender<(String, Vec<u8>)>, blk: Block) {
        trace!("chain sync add blk {:?}", blk.number());
        let rich_status = self.chain.set_block(blk);

        if let Some(rich_status) = rich_status {
            let msg = factory::create_msg(submodules::CHAIN, topics::RICH_STATUS, communication::MsgType::RICH_STATUS, rich_status.write_to_bytes().unwrap());
            trace!("chain after sync current height {:?}  known height{:?}", self.chain.get_current_height(), self.chain.get_max_height());
            ctx_pub.send(("chain.richstatus".to_string(), msg.write_to_bytes().unwrap())).unwrap();

            let status: Status = rich_status.into();
            let sync_msg = factory::create_msg(submodules::CHAIN, topics::NEW_STATUS, communication::MsgType::STATUS, status.write_to_bytes().unwrap());
            trace!("add_block chain.status {:?}, {:?}", status.get_height(), status.get_hash());
            ctx_pub.send(("chain.status".to_string(), sync_msg.write_to_bytes().unwrap())).unwrap();
        }
    }
}<|MERGE_RESOLUTION|>--- conflicted
+++ resolved
@@ -19,16 +19,11 @@
 use core::libchain::block::Block;
 use core::libchain::chain::Chain;
 use libproto::*;
-use libproto::blockchain::{Status, RichStatus};
-<<<<<<< HEAD
+use libproto::blockchain::Status;
 use protobuf::Message;
-=======
-use protobuf::{Message, RepeatedField};
->>>>>>> 9aa7e0d3
 use std::sync::Arc;
 use std::sync::atomic::{AtomicUsize, Ordering};
 use std::sync::mpsc::Sender;
-use util::Address;
 
 const BATCH_SYNC: u64 = 120;
 
@@ -72,24 +67,17 @@
         let current_hash = self.chain.get_current_hash();
         let current_height = self.chain.get_current_height();
         let max_height = self.chain.get_max_height();
-        let nodes: Vec<Address> = NodeManager::read(&self.chain);
+        trace!("chain sync status: current height {:?}  known height{:?}", current_height, max_height);
 
+        let rich_status = factory::crate_rich_status(current_hash.clone(), current_height, NodeManager::read(&self.chain).into_string());
         drop(self);
-        info!("sync_status {:?}, {:?}", current_hash, current_height);
-
-        let mut rich_status = RichStatus::new();
-        rich_status.set_hash(current_hash.0.to_vec());
-        rich_status.set_height(current_height);
-        let node_list = nodes.into_iter().map(|address| address.to_vec()).collect();
-        rich_status.set_nodes(RepeatedField::from_vec(node_list));
-
         let msg = factory::create_msg(submodules::CHAIN, topics::RICH_STATUS, communication::MsgType::RICH_STATUS, rich_status.write_to_bytes().unwrap());
-        trace!("chain after sync current height {:?}  known height{:?}", current_height, max_height);
         ctx_pub.send(("chain.richstatus".to_string(), msg.write_to_bytes().unwrap())).unwrap();
 
-        let status: Status = rich_status.into();
+        let mut status: Status = Status::new();
+        status.set_hash(current_hash.to_vec());
+        status.set_height(current_height);
         let sync_msg = factory::create_msg(submodules::CHAIN, topics::NEW_STATUS, communication::MsgType::STATUS, status.write_to_bytes().unwrap());
-        trace!("add_block chain.status {:?}, {:?}", status.get_height(), status.get_hash());
         ctx_pub.send(("chain.status".to_string(), sync_msg.write_to_bytes().unwrap())).unwrap();
     }
 
@@ -98,13 +86,15 @@
         let rich_status = self.chain.set_block(blk);
 
         if let Some(rich_status) = rich_status {
+            let mut status = Status::new();
+            status.set_hash(rich_status.get_hash().to_vec());
+            status.set_height(rich_status.get_height());
+
             let msg = factory::create_msg(submodules::CHAIN, topics::RICH_STATUS, communication::MsgType::RICH_STATUS, rich_status.write_to_bytes().unwrap());
-            trace!("chain after sync current height {:?}  known height{:?}", self.chain.get_current_height(), self.chain.get_max_height());
             ctx_pub.send(("chain.richstatus".to_string(), msg.write_to_bytes().unwrap())).unwrap();
 
-            let status: Status = rich_status.into();
             let sync_msg = factory::create_msg(submodules::CHAIN, topics::NEW_STATUS, communication::MsgType::STATUS, status.write_to_bytes().unwrap());
-            trace!("add_block chain.status {:?}, {:?}", status.get_height(), status.get_hash());
+            trace!("add_block chain.status height = {:?}, hash = {:?}", status.get_height(), status.get_hash());
             ctx_pub.send(("chain.status".to_string(), sync_msg.write_to_bytes().unwrap())).unwrap();
         }
     }
