// CITA
// Copyright 2016-2017 Cryptape Technologies LLC.

// This program is free software: you can redistribute it
// and/or modify it under the terms of the GNU General Public
// License as published by the Free Software Foundation,
// either version 3 of the License, or (at your option) any
// later version.

// This program is distributed in the hope that it will be
// useful, but WITHOUT ANY WARRANTY; without even the implied
// warranty of MERCHANTABILITY or FITNESS FOR A PARTICULAR
// PURPOSE. See the GNU General Public License for more details.

// You should have received a copy of the GNU General Public License
// along with this program.  If not, see <http://www.gnu.org/licenses/>.

#![allow(unused_variables)]
#![allow(unused_imports)]


use byteorder::{BigEndian, ByteOrder};
use core::libchain::block::Block;
use core::libchain::chain::Chain;
use libproto;
use libproto::*;
use libproto::blockchain::Status;
use protobuf::Message;
use std::sync::Arc;
use std::sync::atomic::{AtomicUsize, Ordering, AtomicBool};
use std::sync::mpsc::{Sender, Receiver};
use std::thread;
use std::time::Duration;

const BATCH_SYNC: u64 = 120;

pub struct Synchronizer {
    pub chain: Arc<Chain>,
    pub height_marker: AtomicUsize,
}

impl Synchronizer {
    pub fn new(chain: Arc<Chain>) -> Arc<Synchronizer> {
        Arc::new(Synchronizer {
                     height_marker: AtomicUsize::new(chain.current_height.load(Ordering::Relaxed)),
                     chain: chain,
                 })
    }

    pub fn sync(&self, ctx_pub: Sender<(String, Vec<u8>)>) {
        let block_map = self.chain.block_map.read();
        if !block_map.is_empty() {
            let start_height = self.chain.get_current_height() + 1;
            if !self.chain.is_sync.load(Ordering::SeqCst) {
                self.chain.is_sync.store(true, Ordering::SeqCst);
            }
            for height in start_height..start_height + BATCH_SYNC {
                if block_map.contains_key(&height) {
                    trace!("chain sync loop {:?}", height);

                    let value = block_map[&(height)].clone();
                    self.add_block(ctx_pub.clone(), value.1);
                } else {
                    trace!("chain sync break {:?}", height);
                    break;
                }
            }
        }
        self.chain.is_sync.store(false, Ordering::SeqCst);
    }

    pub fn sync_status(&self, ctx_pub: Sender<(String, Vec<u8>)>) {
        self.chain.is_sync.store(false, Ordering::SeqCst);
        let current_hash = *self.chain.current_hash.read();
        let current_height = self.chain.get_current_height();
        info!("sync_status {:?}, {:?}", current_hash, current_height);
        let mut status = Status::new();
        status.set_hash(current_hash.0.to_vec());
        status.set_height(current_height);

        let msg = factory::create_msg(submodules::CHAIN, topics::NEW_STATUS, communication::MsgType::STATUS, status.write_to_bytes().unwrap());
        ctx_pub.send(("chain.status".to_string(), msg.write_to_bytes().unwrap())).unwrap();
    }

<<<<<<< HEAD
    fn add_block(&self, _pub: &mut Pub, blk: Block) {
        trace!("chain sync add blk {:?}", blk.get_header().get_height());
        if let Some(st) = self.chain.set_block(blk) {
            let msg = factory::create_msg(submodules::CHAIN, topics::NEW_STATUS, communication::MsgType::STATUS, st);
            info!("chain after sync current height {:?}  known height{:?}", self.chain.get_current_height(), self.chain.get_max_height());
            _pub.publish("chain.status", msg.write_to_bytes().unwrap());
=======
    fn add_block(&self, ctx_pub: Sender<(String, Vec<u8>)>, blk: Block) {
        trace!("chain sync add blk-----{:?}", blk.get_header().get_height());
        if let Some(st) = self.chain.set_block(blk) {
            let msg = factory::create_msg(submodules::CHAIN, topics::NEW_STATUS, communication::MsgType::STATUS, st);
            info!("chain after sync-----{:?}-----{:?}", self.chain.get_current_height(), self.chain.get_max_height());
            ctx_pub.send(("chain.status".to_string(), msg.write_to_bytes().unwrap())).unwrap();
>>>>>>> 952bafe8
        }
    }
}<|MERGE_RESOLUTION|>--- conflicted
+++ resolved
@@ -82,21 +82,12 @@
         ctx_pub.send(("chain.status".to_string(), msg.write_to_bytes().unwrap())).unwrap();
     }
 
-<<<<<<< HEAD
-    fn add_block(&self, _pub: &mut Pub, blk: Block) {
-        trace!("chain sync add blk {:?}", blk.get_header().get_height());
+    fn add_block(&self, ctx_pub: Sender<(String, Vec<u8>)>, blk: Block) {
+        trace!("chain sync add blk height {:?}", blk.get_header().get_height());
         if let Some(st) = self.chain.set_block(blk) {
             let msg = factory::create_msg(submodules::CHAIN, topics::NEW_STATUS, communication::MsgType::STATUS, st);
             info!("chain after sync current height {:?}  known height{:?}", self.chain.get_current_height(), self.chain.get_max_height());
-            _pub.publish("chain.status", msg.write_to_bytes().unwrap());
-=======
-    fn add_block(&self, ctx_pub: Sender<(String, Vec<u8>)>, blk: Block) {
-        trace!("chain sync add blk-----{:?}", blk.get_header().get_height());
-        if let Some(st) = self.chain.set_block(blk) {
-            let msg = factory::create_msg(submodules::CHAIN, topics::NEW_STATUS, communication::MsgType::STATUS, st);
-            info!("chain after sync-----{:?}-----{:?}", self.chain.get_current_height(), self.chain.get_max_height());
             ctx_pub.send(("chain.status".to_string(), msg.write_to_bytes().unwrap())).unwrap();
->>>>>>> 952bafe8
         }
     }
 }