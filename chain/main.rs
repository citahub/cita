--- conflicted
+++ resolved
@@ -43,12 +43,8 @@
 use core::libchain::Genesis;
 use forward::*;
 use log::LogLevelFilter;
-<<<<<<< HEAD
 use protobuf::Message;
-use pubsub::PubSub;
-=======
 use pubsub::start_pubsub;
->>>>>>> 952bafe8
 use std::env;
 use std::sync::Arc;
 use std::sync::mpsc::channel;
@@ -97,13 +93,8 @@
     let (chain, st) = libchain::chain::Chain::init_chain(Arc::new(db), genesis, sync_tx);
     let msg = factory::create_msg(submodules::CHAIN, topics::NEW_STATUS, communication::MsgType::STATUS, st.write_to_bytes().unwrap());
 
-<<<<<<< HEAD
     info!("init status {:?}, {:?}", st.get_height(), st.get_hash());
-    _pub.publish("chain.status", msg.write_to_bytes().unwrap());
-=======
-    info!("init status {:?}, {:?}", st.height, st.hash);
     ctx_pub.send(("chain.status".to_string(), msg.write_to_bytes().unwrap())).unwrap();
->>>>>>> 952bafe8
     let synchronizer = Synchronizer::new(chain.clone());
     let chain1 = chain.clone();
     let ctx_pub1 = ctx_pub.clone();
