// CITA
// Copyright 2016-2017 Cryptape Technologies LLC.

// This program is free software: you can redistribute it
// and/or modify it under the terms of the GNU General Public
// License as published by the Free Software Foundation,
// either version 3 of the License, or (at your option) any
// later version.

// This program is distributed in the hope that it will be
// useful, but WITHOUT ANY WARRANTY; without even the implied
// warranty of MERCHANTABILITY or FITNESS FOR A PARTICULAR
// PURPOSE. See the GNU General Public License for more details.

// You should have received a copy of the GNU General Public License
// along with this program.  If not, see <http://www.gnu.org/licenses/>.

#![allow(unused_variables)]

pub use byteorder::{BigEndian, ByteOrder};
use core::filters::eth_filter::EthFilter;
use core::libchain::call_request::CallRequest;
pub use core::libchain::chain::*;
use jsonrpc_types::rpctypes;
use jsonrpc_types::rpctypes::{Filter as RpcFilter, Log as RpcLog, Receipt as RpcReceipt, CountAndCode, BlockNumber, BlockParamsByNumber, BlockParamsByHash, RpcBlock};
use libproto;
pub use libproto::*;
<<<<<<< HEAD
use protobuf::Message;
use pubsub::Pub;
=======
pub use libproto::request::Request_oneof_req as Request;
>>>>>>> 952bafe8
use serde_json;
use std::sync::Arc;
use std::sync::atomic::Ordering;
use std::sync::mpsc::{Sender, Receiver};
use std::vec::Vec;
use threadpool::*;
use types::filter::Filter;
use types::ids::BlockId;
use util::Address;
use util::H256;
// pub const CHAIN_PUB: u32 = 3;

pub fn chain_pool(pool: &ThreadPool, tx: &Sender<(u32, u32, u32, MsgClass)>, id: u32, msg: Vec<u8>) {
    let tx = tx.clone();
    pool.execute(move || {
                     let (cmd_id, origin, content) = parse_msg(msg.as_slice());
                     tx.send((id, cmd_id, origin, content)).unwrap();
                 });
}

// TODO: RPC Errors
pub fn chain_result(chain: Arc<Chain>, rx: &Receiver<(u32, u32, u32, MsgClass)>, ctx_pub: Sender<(String, Vec<u8>)>) {
    let (id, cmd_id, origin, content_ext) = rx.recv().unwrap();
    trace!("chain_result call {:?} {:?}", id, cmd_id);
    match content_ext {
        MsgClass::REQUEST(mut req) => {
            let mut response = request::Response::new();
            response.set_request_id(req.take_request_id());
            match req.req.clone().unwrap() {
                // TODO: should check the result, parse it first!
                Request::block_number(_) => {
                    // let sys_time = SystemTime::now();
                    let height = chain.get_current_height();
                    response.set_block_number(height);
                    let msg: communication::Message = response.into();
                    ctx_pub.send(("chain.rpc".to_string(), msg.write_to_bytes().unwrap())).unwrap();
                }

                Request::block_by_hash(rpc) => {
                    let rpc: BlockParamsByHash = serde_json::from_str(&rpc).expect("Invalid param");
                    let hash = rpc.hash;
                    let include_txs = rpc.include_txs;
                    match chain.block_by_hash(H256::from(hash.as_slice())) {
                        Some(block) => {
                            let rpc_block = RpcBlock::new(hash, include_txs, block.protobuf().write_to_bytes().unwrap());
                            //TODO，发生错误了，应该加错原因给rpc,通知客户
                            serde_json::to_string(&rpc_block)
                                .map(|data| response.set_block(data))
                                .map_err(|_| response.set_none(true));
                        }
                        None => {
                            response.set_none(true);
                        }
                    }
                    let msg: communication::Message = response.into();
                    ctx_pub.send(("chain.rpc".to_string(), msg.write_to_bytes().unwrap())).unwrap();

                }

                Request::block_by_height(block_height) => {
                    let block_height: BlockParamsByNumber = serde_json::from_str(&block_height).expect("Invalid param");

                    let include_txs = block_height.include_txs;
                    match chain.block(block_height.block_id.into()) {
                        Some(block) => {
                            //TODO: avoid to compute sha3
                            let rpc_block = RpcBlock::new(block.hash().to_vec(), include_txs, block.protobuf().write_to_bytes().unwrap());
                            //TODO，发生错误了，应该加错原因给rpc,通知客户
                            serde_json::to_string(&rpc_block)
                                .map(|data| response.set_block(data))
                                .map_err(|_| response.set_none(true));
                        }
                        None => {
                            response.set_none(true);
                        }
                    }
                    let msg: communication::Message = response.into();
                    ctx_pub.send(("chain.rpc".to_string(), msg.write_to_bytes().unwrap())).unwrap();
                }
                Request::transaction(hash) => {
                    match chain.full_transaction(H256::from_slice(&hash)) {
                        Some(ts) => {
                            response.set_ts(ts);
                        }
                        None => {
                            response.set_none(true);
                        }
                    }
                    let msg: communication::Message = response.into();
                    ctx_pub.send(("chain.rpc".to_string(), msg.write_to_bytes().unwrap())).unwrap();
                }
                Request::transaction_receipt(hash) => {
                    let tx_hash = H256::from_slice(&hash);
                    let receipt = chain.localized_receipt(tx_hash);
                    if let Some(receipt) = receipt {
                        let rpc_receipt: RpcReceipt = receipt.into();
                        let serialized = serde_json::to_string(&rpc_receipt).unwrap();
                        response.set_receipt(serialized);
                    } else {
                        response.set_none(true);
                    }

                    let msg: communication::Message = response.into();
                    ctx_pub.send(("chain.rpc".to_string(), msg.write_to_bytes().unwrap())).unwrap();
                }

                Request::call(call) => {
                    trace!("Chainvm Call {:?}", call);
                    let block_id: BlockNumber = serde_json::from_str(&(call.height)).expect("Invalid param");
                    let call_request = CallRequest::from(call);
                    let result = chain.cita_call(call_request, block_id.into());
                    response.set_call_result(result.unwrap_or_default());
                    let msg: communication::Message = response.into();
                    ctx_pub.send(("chain.rpc".to_string(), msg.write_to_bytes().unwrap())).unwrap();
                }

                Request::filter(encoded) => {
                    trace!("filter: {:?}", encoded);
                    let rpc_filter: RpcFilter = serde_json::from_str(&encoded).expect("Invalid filter");
                    let filter: Filter = rpc_filter.into();
                    let logs = chain.get_logs(filter);
                    let rpc_logs: Vec<RpcLog> = logs.into_iter().map(|x| x.into()).collect();
                    response.set_logs(serde_json::to_string(&rpc_logs).unwrap());
                    let msg: communication::Message = response.into();
                    ctx_pub.send(("chain.rpc".to_string(), msg.write_to_bytes().unwrap())).unwrap();
                }

                Request::transaction_count(tx_count) => {
                    trace!("---transaction_count {:?}", tx_count);
                    //TODO 或许有错误返回给用户更好
                    let tx_count: CountAndCode = serde_json::from_str(&tx_count).expect("Invalid param");
                    let address = Address::from_slice(tx_count.address.as_ref());
                    match chain.nonce(&address, tx_count.block_id.into()) {
                        Some(nonce) => {
                            response.set_transaction_count(u64::from(nonce));
                        }
                        None => {
                            response.set_none(true);
                        }
                    };
                    let msg: communication::Message = response.into();
                    ctx_pub.send(("chain.rpc".to_string(), msg.write_to_bytes().unwrap())).unwrap();

                }

                Request::code(code_content) => {
                    trace!("---code {:?}", code_content);
                    let code_content: CountAndCode = serde_json::from_str(&code_content).expect("Invalid param");

                    let address = Address::from_slice(code_content.address.as_ref());
                    match chain.code_at(&address, code_content.block_id.into()) {
                        Some(code) => {
                            match code {
                                Some(code) => {
                                    response.set_code(code);
                                }
                                None => {
                                    response.set_none(true);
                                }
                            }
                        }
                        None => {
                            response.set_none(true);
                        }
                    };
                    let msg: communication::Message = response.into();
                    ctx_pub.send(("chain.rpc".to_string(), msg.write_to_bytes().unwrap())).unwrap();

                }

                Request::new_filter(new_filter) => {
                    trace!("new_filter {:?}", new_filter);
                    let new_filter: RpcFilter = serde_json::from_str(&new_filter).expect("Invalid param");
                    trace!("new_filter {:?}", new_filter);
                    response.set_filter_id(chain.new_filter(new_filter) as u64);
                    let msg: communication::Message = response.into();
                    ctx_pub.send(("chain.rpc".to_string(), msg.write_to_bytes().unwrap())).unwrap();
                }

                Request::new_block_filter(_) => {
                    let block_filter = chain.new_block_filter();
                    response.set_filter_id(block_filter as u64);
                    let msg: communication::Message = response.into();
                    ctx_pub.send(("chain.rpc".to_string(), msg.write_to_bytes().unwrap())).unwrap();
                }

                Request::uninstall_filter(filter_id) => {
                    trace!("uninstall_filter's id is {:?}", filter_id);
                    let index = rpctypes::Index(filter_id as usize);
                    let b = chain.uninstall_filter(index);
                    response.set_uninstall_filter(b);
                    let msg: communication::Message = response.into();
                    ctx_pub.send(("chain.rpc".to_string(), msg.write_to_bytes().unwrap())).unwrap();
                }

                Request::filter_changes(filter_id) => {
                    trace!("filter_changes's id is {:?}", filter_id);
                    let index = rpctypes::Index(filter_id as usize);
                    let log = chain.filter_changes(index).unwrap();
                    trace!("Log is: {:?}", log);
                    response.set_filter_changes(serde_json::to_vec(&log).unwrap());
                    let msg: communication::Message = response.into();
                    ctx_pub.send(("chain.rpc".to_string(), msg.write_to_bytes().unwrap())).unwrap();
                }

                Request::filter_logs(filter_id) => {
                    trace!("filter_log's id is {:?}", filter_id);
                    let index = rpctypes::Index(filter_id as usize);
                    let log = chain.filter_logs(index).unwrap_or(vec![]);
                    trace!("Log is: {:?}", log);
                    response.set_filter_logs(serde_json::to_vec(&log).unwrap());
                    let msg: communication::Message = response.into();
                    ctx_pub.send(("chain.rpc".to_string(), msg.write_to_bytes().unwrap())).unwrap();
                }

                _ => {}
            }
        }
        MsgClass::RESPONSE(rep) => {}
        MsgClass::HEADER(header) => {}
        MsgClass::BODY(body) => {}
        MsgClass::BLOCK(block) => {
            let mut guard = chain.block_map.write();

            let current_height = chain.get_current_height();
            let max_height = chain.get_max_height();
            let blk_heght = block.get_header().get_height();

            let new_map = guard.split_off(&current_height);
            *guard = new_map;


            trace!("received block: block_number:{:?} current_height: {:?} max_height: {:?}", blk_heght, current_height, max_height);
            let source = match id {
                submodules::CONSENSUS => BlockSource::CONSENSUS,
                _ => BlockSource::NET,
            };
            if blk_heght > current_height && blk_heght < current_height + 300 && !guard.contains_key(&blk_heght) {
                trace!("block insert {:?}", blk_heght);
                guard.insert(blk_heght, (source, Block::from(block)));
                let _ = chain.sync_sender.lock().send(blk_heght);
            }

            if !chain.get_current_height() < chain.get_max_height() {
                chain.is_sync.store(false, Ordering::SeqCst);
            }
        }
        MsgClass::TX(content) => {}
        MsgClass::TXRESPONSE(content) => {}
        MsgClass::STATUS(status) => {
            let status_height = status.get_height();
            if status_height > chain.get_max_height() {
                chain.max_height.store(status_height as usize, Ordering::SeqCst);
                trace!("recieved status update max_height: {:?}", status_height);
            }
            let known_max_height = chain.get_max_height();
            let current_height = chain.get_current_height();
            let target_height = ::std::cmp::min(current_height + 100, known_max_height);
            if current_height < target_height && !chain.is_sync.load(Ordering::SeqCst) {
                let mut diff = target_height - current_height;
                let mut start_height = current_height + 1;
                while diff > 0 {
                    let mut wtr = vec![0; 8];
                    trace!("request sync {:?}", start_height);
                    BigEndian::write_u64(&mut wtr, start_height);
                    let msg = factory::create_msg_ex(submodules::CHAIN, topics::SYNC_BLK, communication::MsgType::MSG, communication::OperateType::SINGLE, origin, wtr);
                    trace!("-origin-{:?}---chain.sync---{:?}--", origin, communication::OperateType::SINGLE);
                    ctx_pub.send(("chain.sync".to_string(), msg.write_to_bytes().unwrap())).unwrap();
                    start_height += 1;
                    diff -= 1;
                }
                if !chain.is_sync.load(Ordering::SeqCst) {
                    chain.is_sync.store(true, Ordering::SeqCst);
                }
            }
        }
        MsgClass::MSG(content) => {
            if libproto::cmd_id(submodules::CHAIN, topics::SYNC_BLK) == cmd_id {
                trace!("Receive sync {:?} from node-{:?}", BigEndian::read_u64(&content), origin);
                if let Some(block) = chain.block(BlockId::Number(BigEndian::read_u64(&content))) {
                    let msg = factory::create_msg_ex(submodules::CHAIN, topics::NEW_BLK, communication::MsgType::BLOCK, communication::OperateType::SINGLE, origin, block.protobuf().write_to_bytes().unwrap());
                    trace!("-origin-{:?}---chain.blk---{:?}--", origin, communication::OperateType::SINGLE);
                    ctx_pub.send(("chain.blk".to_string(), msg.write_to_bytes().unwrap())).unwrap();
                }
            } else {
                warn!("other content.");
            }
        }
    }
}<|MERGE_RESOLUTION|>--- conflicted
+++ resolved
@@ -25,12 +25,8 @@
 use jsonrpc_types::rpctypes::{Filter as RpcFilter, Log as RpcLog, Receipt as RpcReceipt, CountAndCode, BlockNumber, BlockParamsByNumber, BlockParamsByHash, RpcBlock};
 use libproto;
 pub use libproto::*;
-<<<<<<< HEAD
 use protobuf::Message;
-use pubsub::Pub;
-=======
 pub use libproto::request::Request_oneof_req as Request;
->>>>>>> 952bafe8
 use serde_json;
 use std::sync::Arc;
 use std::sync::atomic::Ordering;
@@ -96,7 +92,6 @@
                     let include_txs = block_height.include_txs;
                     match chain.block(block_height.block_id.into()) {
                         Some(block) => {
-                            //TODO: avoid to compute sha3
                             let rpc_block = RpcBlock::new(block.hash().to_vec(), include_txs, block.protobuf().write_to_bytes().unwrap());
                             //TODO，发生错误了，应该加错原因给rpc,通知客户
                             serde_json::to_string(&rpc_block)
