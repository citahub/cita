--- conflicted
+++ resolved
@@ -25,8 +25,8 @@
 use jsonrpc_types::rpctypes::{Filter as RpcFilter, Log as RpcLog, Receipt as RpcReceipt, CountAndCode, BlockNumber, BlockParamsByNumber, BlockParamsByHash, RpcBlock};
 use libproto;
 pub use libproto::*;
+pub use libproto::request::Request_oneof_req as Request;
 use protobuf::Message;
-pub use libproto::request::Request_oneof_req as Request;
 use serde_json;
 use std::sync::Arc;
 use std::sync::atomic::Ordering;
@@ -314,16 +314,10 @@
                 warn!("other content.");
             }
         }
-<<<<<<< HEAD
-        MsgClass::NODES(nodes) => {
-            info!("forward dispatch nodes is {:?}", nodes);
-        }
-=======
         MsgClass::RICHSTATUS(rich_status) => {
             info!("forward dispatch rich_status is {:?}", rich_status);
         }
         MsgClass::VERIFYREQ(req) => {}
         MsgClass::VERIFYRESP(resp) => {}
->>>>>>> d6c11489
     }
 }