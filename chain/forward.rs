--- conflicted
+++ resolved
@@ -268,17 +268,9 @@
             trace!("received proof block: block_number:{:?} current_height: {:?} max_height: {:?}", blk_height, current_height, max_height);
 
             if blk_height > current_height && blk_height < current_height + 300 {
-<<<<<<< HEAD
-                if !guard.contains_key(&blk_height) || (guard.contains_key(&blk_height) && guard[&blk_height].0 == BlockSource::NET && source == BlockSource::CONSENSUS) {
-
-                    let is_verified = source == BlockSource::CONSENSUS;
-                    trace!("block insert {:?} with {} txs", blk_height, block.get_body().get_transactions().len());
-                    guard.insert(blk_height, (source, Block::from(block), is_verified));
-=======
                 if !guard.contains_key(&blk_height) || (guard.contains_key(&blk_height) && guard[&blk_height].2 == false) {
                     trace!("block insert {:?}", blk_height);
                     guard.insert(blk_height, (Some(proof.clone()), Block::from(block.clone()), true));
->>>>>>> eef78714
                     let _ = chain.sync_sender.lock().send(blk_height);
                 }
             }
