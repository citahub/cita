// CITA
// Copyright 2016-2017 Cryptape Technologies LLC.

// This program is free software: you can redistribute it
// and/or modify it under the terms of the GNU General Public
// License as published by the Free Software Foundation,
// either version 3 of the License, or (at your option) any
// later version.

// This program is distributed in the hope that it will be
// useful, but WITHOUT ANY WARRANTY; without even the implied
// warranty of MERCHANTABILITY or FITNESS FOR A PARTICULAR
// PURPOSE. See the GNU General Public License for more details.

// You should have received a copy of the GNU General Public License
// along with this program.  If not, see <http://www.gnu.org/licenses/>.

#![allow(unused_variables)]

pub use byteorder::{BigEndian, ByteOrder};
use core::filters::eth_filter::EthFilter;
use core::libchain::call_request::CallRequest;
pub use core::libchain::chain::*;
use jsonrpc_types::rpctypes;
use jsonrpc_types::rpctypes::{Filter as RpcFilter, Log as RpcLog, Receipt as RpcReceipt, CountAndCode, BlockNumber, BlockParamsByNumber, BlockParamsByHash, RpcBlock};
use libproto;
pub use libproto::*;
pub use libproto::request::Request_oneof_req as Request;
<<<<<<< HEAD
use libproto::blockchain::Block as ProtoBlock;
=======
>>>>>>> a6f1246c
use protobuf::{Message, RepeatedField};
use serde_json;
use std::sync::Arc;
use std::sync::atomic::Ordering;
use std::sync::mpsc::{Sender, Receiver};
use std::vec::Vec;
use std::collections::HashMap;
use threadpool::*;
use types::filter::Filter;
use types::ids::BlockId;
use util::Address;
use util::H256;
// pub const CHAIN_PUB: u32 = 3;

pub fn chain_pool(pool: &ThreadPool, tx: &Sender<(u32, u32, u32, MsgClass)>, id: u32, msg: Vec<u8>) {
    let tx = tx.clone();
    pool.execute(move || {
                     let (cmd_id, origin, content) = parse_msg(msg.as_slice());
                     tx.send((id, cmd_id, origin, content)).unwrap();
                 });
}

pub struct AuthHandler {
    chain: Arc<Chain>,
    rx: Receiver<(u32, u32, u32, MsgClass)>,
    ctx_pub: Sender<(String, Vec<u8>)>,
    /// An auto-increment verify id used for distinguish verify_req
    verify_id: u64,
    unverified_blocks: HashMap<u64, ProtoBlock>,
}

impl AuthHandler {
    pub fn new(chain: Arc<Chain>, rx: Receiver<(u32, u32, u32, MsgClass)>, ctx_pub: Sender<(String, Vec<u8>)>) -> Self {
        AuthHandler {
            chain: chain,
            rx: rx,
            ctx_pub: ctx_pub,
            verify_id: 0,
            unverified_blocks: HashMap::new(),
        }
    }

    // TODO: RPC Errors
    pub fn chain_result(&mut self) {
        let (id, cmd_id, origin, content_ext) = self.rx.recv().unwrap();
        let chain = &self.chain;
        let ctx_pub = &self.ctx_pub;
        trace!("chain_result call {:?} {:?}", id_to_key(id), cmd_id);
        match content_ext {
            MsgClass::REQUEST(mut req) => {
                let mut response = request::Response::new();
                response.set_request_id(req.take_request_id());
                match req.req.clone().unwrap() {
                    // TODO: should check the result, parse it first!
                    Request::block_number(_) => {
                        // let sys_time = SystemTime::now();
                        let height = chain.get_current_height();
                        response.set_block_number(height);
                        let msg: communication::Message = response.into();
                        ctx_pub.send(("chain.rpc".to_string(), msg.write_to_bytes().unwrap())).unwrap();
                    }

                    Request::block_by_hash(rpc) => {
                        let rpc: BlockParamsByHash = serde_json::from_str(&rpc).expect("Invalid param");
                        let hash = rpc.hash;
                        let include_txs = rpc.include_txs;
                        match chain.block_by_hash(H256::from(hash.as_slice())) {
                            Some(block) => {
                                let rpc_block = RpcBlock::new(hash, include_txs, block.protobuf().write_to_bytes().unwrap());
                                //TODO，发生错误了，应该加错原因给rpc,通知客户
                                serde_json::to_string(&rpc_block)
                                    .map(|data| response.set_block(data))
                                    .map_err(|_| response.set_none(true));
                            }
                            None => {
                                response.set_none(true);
                            }
                        }
                        let msg: communication::Message = response.into();
                        ctx_pub.send(("chain.rpc".to_string(), msg.write_to_bytes().unwrap())).unwrap();
                    }

                    Request::block_by_height(block_height) => {
                        let block_height: BlockParamsByNumber = serde_json::from_str(&block_height).expect("Invalid param");

                        let include_txs = block_height.include_txs;
                        match chain.block(block_height.block_id.into()) {
                            Some(block) => {
                                let rpc_block = RpcBlock::new(block.hash().to_vec(), include_txs, block.protobuf().write_to_bytes().unwrap());
                                //TODO，发生错误了，应该加错原因给rpc,通知客户
                                serde_json::to_string(&rpc_block)
                                    .map(|data| response.set_block(data))
                                    .map_err(|_| response.set_none(true));
                            }
                            None => {
                                response.set_none(true);
                            }
                        }
                        let msg: communication::Message = response.into();
                        ctx_pub.send(("chain.rpc".to_string(), msg.write_to_bytes().unwrap())).unwrap();
                    }
                    Request::transaction(hash) => {
                        match chain.full_transaction(H256::from_slice(&hash)) {
                            Some(ts) => {
                                response.set_ts(ts);
                            }
                            None => {
                                response.set_none(true);
                            }
                        }
                        let msg: communication::Message = response.into();
                        ctx_pub.send(("chain.rpc".to_string(), msg.write_to_bytes().unwrap())).unwrap();
                    }
                    Request::transaction_receipt(hash) => {
                        let tx_hash = H256::from_slice(&hash);
                        let receipt = chain.localized_receipt(tx_hash);
                        if let Some(receipt) = receipt {
                            let rpc_receipt: RpcReceipt = receipt.into();
                            let serialized = serde_json::to_string(&rpc_receipt).unwrap();
                            response.set_receipt(serialized);
                        } else {
                            response.set_none(true);
                        }

                        let msg: communication::Message = response.into();
                        ctx_pub.send(("chain.rpc".to_string(), msg.write_to_bytes().unwrap())).unwrap();
                    }

                    Request::call(call) => {
                        trace!("Chainvm Call {:?}", call);
                        let block_id: BlockNumber = serde_json::from_str(&(call.height)).expect("Invalid param");
                        let call_request = CallRequest::from(call);
                        let result = chain.eth_call(call_request, block_id.into());
                        response.set_call_result(result.unwrap_or_default());
                        let msg: communication::Message = response.into();
                        ctx_pub.send(("chain.rpc".to_string(), msg.write_to_bytes().unwrap())).unwrap();
                    }

                    Request::filter(encoded) => {
                        trace!("filter: {:?}", encoded);
                        let rpc_filter: RpcFilter = serde_json::from_str(&encoded).expect("Invalid filter");
                        let filter: Filter = rpc_filter.into();
                        let logs = chain.get_logs(filter);
                        let rpc_logs: Vec<RpcLog> = logs.into_iter().map(|x| x.into()).collect();
                        response.set_logs(serde_json::to_string(&rpc_logs).unwrap());
                        let msg: communication::Message = response.into();
                        ctx_pub.send(("chain.rpc".to_string(), msg.write_to_bytes().unwrap())).unwrap();
                    }

                    Request::transaction_count(tx_count) => {
                        trace!("transaction count request from jsonrpc {:?}", tx_count);
                        //TODO 或许有错误返回给用户更好
                        let tx_count: CountAndCode = serde_json::from_str(&tx_count).expect("Invalid param");
                        let address = Address::from_slice(tx_count.address.as_ref());
                        match chain.nonce(&address, tx_count.block_id.into()) {
                            Some(nonce) => {
                                response.set_transaction_count(u64::from(nonce));
                            }
                            None => {
                                response.set_none(true);
                            }
                        };
                        let msg: communication::Message = response.into();
                        ctx_pub.send(("chain.rpc".to_string(), msg.write_to_bytes().unwrap())).unwrap();
                    }

                    Request::code(code_content) => {
                        trace!("code request from josnrpc  {:?}", code_content);
                        let code_content: CountAndCode = serde_json::from_str(&code_content).expect("Invalid param");

                        let address = Address::from_slice(code_content.address.as_ref());
                        match chain.code_at(&address, code_content.block_id.into()) {
                            Some(code) => {
                                match code {
                                    Some(code) => {
                                        response.set_code(code);
                                    }
                                    None => {
                                        response.set_none(true);
                                    }
                                }
                            }
                            None => {
                                response.set_none(true);
                            }
                        };
                        let msg: communication::Message = response.into();
                        ctx_pub.send(("chain.rpc".to_string(), msg.write_to_bytes().unwrap())).unwrap();
                    }

                    Request::new_filter(new_filter) => {
                        trace!("new_filter {:?}", new_filter);
                        let new_filter: RpcFilter = serde_json::from_str(&new_filter).expect("Invalid param");
                        trace!("new_filter {:?}", new_filter);
                        response.set_filter_id(chain.new_filter(new_filter) as u64);
                        let msg: communication::Message = response.into();
                        ctx_pub.send(("chain.rpc".to_string(), msg.write_to_bytes().unwrap())).unwrap();
                    }

                    Request::new_block_filter(_) => {
                        let block_filter = chain.new_block_filter();
                        response.set_filter_id(block_filter as u64);
                        let msg: communication::Message = response.into();
                        ctx_pub.send(("chain.rpc".to_string(), msg.write_to_bytes().unwrap())).unwrap();
                    }

                    Request::uninstall_filter(filter_id) => {
                        trace!("uninstall_filter's id is {:?}", filter_id);
                        let index = rpctypes::Index(filter_id as usize);
                        let b = chain.uninstall_filter(index);
                        response.set_uninstall_filter(b);
                        let msg: communication::Message = response.into();
                        ctx_pub.send(("chain.rpc".to_string(), msg.write_to_bytes().unwrap())).unwrap();
                    }

                    Request::filter_changes(filter_id) => {
                        trace!("filter_changes's id is {:?}", filter_id);
                        let index = rpctypes::Index(filter_id as usize);
                        let log = chain.filter_changes(index).unwrap();
                        trace!("Log is: {:?}", log);
                        response.set_filter_changes(serde_json::to_vec(&log).unwrap());
                        let msg: communication::Message = response.into();
                        ctx_pub.send(("chain.rpc".to_string(), msg.write_to_bytes().unwrap())).unwrap();
                    }

                    Request::filter_logs(filter_id) => {
                        trace!("filter_log's id is {:?}", filter_id);
                        let index = rpctypes::Index(filter_id as usize);
                        let log = chain.filter_logs(index).unwrap_or(vec![]);
                        trace!("Log is: {:?}", log);
                        response.set_filter_logs(serde_json::to_vec(&log).unwrap());
                        let msg: communication::Message = response.into();
                        ctx_pub.send(("chain.rpc".to_string(), msg.write_to_bytes().unwrap())).unwrap();
                    }

                    _ => {}
                }
            }
            MsgClass::RESPONSE(rep) => {}
            MsgClass::HEADER(header) => {}
            MsgClass::BODY(body) => {}
            MsgClass::BLOCK(block) => {
                if id == submodules::NET {
                    let verify_req = block_verify_req(&block, self.verify_id);
                    self.unverified_blocks.insert(self.verify_id, block.clone());
                    self.verify_id += 1;
                    let msg = factory::create_msg(submodules::CHAIN, topics::VERIFY_BLK_REQ, communication::MsgType::VERIFY_BLK_REQ, verify_req.write_to_bytes().unwrap());
                    ctx_pub.send(("chain.verify_req".to_string(), msg.write_to_bytes().unwrap())).unwrap();
                    return;
                }

                let current_height = chain.get_current_height();
                let max_height = chain.get_max_height();
                let blk_height = block.get_header().get_height();

                trace!("received block: block_number:{:?} current_height: {:?} max_height: {:?}", blk_height, current_height, max_height);
                let source = match id {
                    submodules::CONSENSUS => BlockSource::CONSENSUS,
                    _ => BlockSource::NET,
                };

                let mut guard = chain.block_map.write();
                let new_map = guard.split_off(&current_height);
                *guard = new_map;

                if blk_height > current_height && blk_height < current_height + 300 && source == BlockSource::CONSENSUS{
                    if !guard.contains_key(&blk_height) || (guard.contains_key(&blk_height) && guard[&blk_height].0 == BlockSource::NET) {
                        trace!("block insert {:?}", blk_height);
                        guard.insert(blk_height, (source, Block::from(block)));
                        let _ = chain.sync_sender.lock().send(blk_height);
                    }
                }
            }
            MsgClass::TX(content) => {}
            MsgClass::TXRESPONSE(content) => {}
            MsgClass::STATUS(status) => {
                let status_height = status.get_height();
                if status_height > chain.get_max_height() {
                    chain.max_height.store(status_height as usize, Ordering::SeqCst);
                    trace!("recieved status update max_height: {:?}", status_height);
                }
                let known_max_height = chain.get_max_height();
                let current_height = chain.get_current_height();
                let target_height = ::std::cmp::min(current_height + 100, known_max_height);
                if current_height < target_height && !chain.is_sync.load(Ordering::SeqCst) {
                    let mut diff = target_height - current_height;
                    let mut start_height = current_height + 1;
                    while diff > 0 {
                        let mut wtr = vec![0; 8];
                        trace!("request sync {:?}", start_height);
                        BigEndian::write_u64(&mut wtr, start_height);
                        let msg = factory::create_msg_ex(submodules::CHAIN, topics::SYNC_BLK, communication::MsgType::MSG, communication::OperateType::SINGLE, origin, wtr);
                        trace!("origin {:?}, chain.sync: OperateType {:?}", origin, communication::OperateType::SINGLE);
                        ctx_pub.send(("chain.sync".to_string(), msg.write_to_bytes().unwrap())).unwrap();
                        start_height += 1;
                        diff -= 1;
                    }
                    if !chain.is_sync.load(Ordering::SeqCst) {
                        chain.is_sync.store(true, Ordering::SeqCst);
                    }
                }
            }
            MsgClass::MSG(content) => {
                if libproto::cmd_id(submodules::CHAIN, topics::SYNC_BLK) == cmd_id {
                    trace!("Receive sync {:?} from node-{:?}", BigEndian::read_u64(&content), origin);
                    if let Some(block) = chain.block(BlockId::Number(BigEndian::read_u64(&content))) {
                        let msg = factory::create_msg_ex(submodules::CHAIN, topics::NEW_BLK, communication::MsgType::BLOCK, communication::OperateType::SINGLE, origin, block.protobuf().write_to_bytes().unwrap());
                        trace!("origin {:?}, chain.blk: OperateType {:?}", origin, communication::OperateType::SINGLE);
                        ctx_pub.send(("chain.blk".to_string(), msg.write_to_bytes().unwrap())).unwrap();
                    }
                } else {
                    warn!("other content.");
                }
            }
            MsgClass::VERIFYTXREQ(req) => {}
            MsgClass::VERIFYTXRESP(resp) => {}
            MsgClass::VERIFYBLKREQ(req) => {}
            MsgClass::VERIFYBLKRESP(resp) => {
                let verify_id = resp.get_id();
                let block = self.unverified_blocks.remove(&verify_id);
                block.map(|block| {
                    if resp.get_ret() == Ret::Ok {
                        let current_height = chain.get_current_height();
                        let mut guard = chain.block_map.write();
                        let blk_height = block.get_header().get_height();
                        let new_map = guard.split_off(&current_height);
                        *guard = new_map;

                        if blk_height > current_height && blk_height < current_height + 300 && !guard.contains_key(&blk_height) {
                            trace!("block insert {:?}", blk_height);
                            guard.insert(blk_height, (BlockSource::NET, Block::from(block)));
                            info!("insert block from net, blk_height: {}, current_height: {}", blk_height, current_height);
                            let _ = chain.sync_sender.lock().send(blk_height);
                        }
                    }
                });
            }
            MsgClass::BLOCKTXHASHES(block_tx_hashes) => {}
            MsgClass::BLOCKTXHASHESREQ(block_tx_hashes_req) => {
                let block_height = block_tx_hashes_req.get_height();
                if let Some(tx_hashes) = chain.transaction_hashes(BlockId::Number(block_height)) {
                    //prepare and send the block tx hashes to auth
                    let mut block_tx_hashes = BlockTxHashes::new();
                    block_tx_hashes.set_height(block_height);
                    let mut tx_hashes_in_u8 = Vec::new();
                    for tx_hash_in_h256 in tx_hashes.iter() {
                        tx_hashes_in_u8.push(tx_hash_in_h256.to_vec());
                    }
                    block_tx_hashes.set_tx_hashes(RepeatedField::from_slice(&tx_hashes_in_u8[..]));

                    let msg = factory::create_msg(submodules::CHAIN, topics::BLOCK_TXHASHES, communication::MsgType::BLOCK_TXHASHES, block_tx_hashes.write_to_bytes().unwrap());

                    ctx_pub.send(("chain.txhashes".to_string(), msg.write_to_bytes().unwrap())).unwrap();
                    trace!("response block's tx hashes for height:{}", block_height);
                } else {
                    warn!("get block's tx hashes for height:{} error", block_height);
                }
            }
        }
<<<<<<< HEAD
=======
        MsgClass::VERIFYTXREQ(req) => {}
        MsgClass::VERIFYTXRESP(resp) => {}
        MsgClass::VERIFYBLKREQ(req) => {}
        MsgClass::VERIFYBLKRESP(resp) => {}
        MsgClass::BLOCKTXHASHES(block_tx_hashes) => {}
        MsgClass::BLOCKTXHASHESREQ(block_tx_hashes_req) => {
            let block_height = block_tx_hashes_req.get_height();
            if let Some(tx_hashes) = chain.transaction_hashes(BlockId::Number(block_height)) {
                //prepare and send the block tx hashes to auth
                let mut block_tx_hashes = BlockTxHashes::new();
                block_tx_hashes.set_height(block_height);
                let mut tx_hashes_in_u8 = Vec::new();
                for tx_hash_in_h256 in tx_hashes.iter() {
                    tx_hashes_in_u8.push(tx_hash_in_h256.to_vec());
                }
                block_tx_hashes.set_tx_hashes(RepeatedField::from_slice(&tx_hashes_in_u8[..]));

                let msg = factory::create_msg(submodules::CHAIN, topics::BLOCK_TXHASHES, communication::MsgType::BLOCK_TXHASHES, block_tx_hashes.write_to_bytes().unwrap());

                ctx_pub.send(("chain.txhashes".to_string(), msg.write_to_bytes().unwrap())).unwrap();
                trace!("response block's tx hashes for height:{}", block_height);
            } else {
                warn!("get block's tx hashes for height:{} error", block_height);
            }
        }

>>>>>>> a6f1246c
    }
}<|MERGE_RESOLUTION|>--- conflicted
+++ resolved
@@ -26,10 +26,7 @@
 use libproto;
 pub use libproto::*;
 pub use libproto::request::Request_oneof_req as Request;
-<<<<<<< HEAD
 use libproto::blockchain::Block as ProtoBlock;
-=======
->>>>>>> a6f1246c
 use protobuf::{Message, RepeatedField};
 use serde_json;
 use std::sync::Arc;
@@ -389,8 +386,6 @@
                 }
             }
         }
-<<<<<<< HEAD
-=======
         MsgClass::VERIFYTXREQ(req) => {}
         MsgClass::VERIFYTXRESP(resp) => {}
         MsgClass::VERIFYBLKREQ(req) => {}
@@ -416,7 +411,5 @@
                 warn!("get block's tx hashes for height:{} error", block_height);
             }
         }
-
->>>>>>> a6f1246c
     }
 }