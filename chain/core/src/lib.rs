--- conflicted
+++ resolved
@@ -50,14 +50,11 @@
 extern crate common_types as types;
 extern crate jsonrpc_types;
 extern crate cita_secp256k1;
-<<<<<<< HEAD
 extern crate ethabi;
-=======
 #[cfg(test)]
 extern crate test;
 #[cfg(test)]
 extern crate cita_crypto;
->>>>>>> 4c2e4fac
 
 pub mod state;
 pub mod account_db;
