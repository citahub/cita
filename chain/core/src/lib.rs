--- conflicted
+++ resolved
@@ -50,12 +50,8 @@
 extern crate common_types as types;
 extern crate jsonrpc_types;
 extern crate cita_secp256k1;
-<<<<<<< HEAD
-extern crate ethabi;
-=======
 extern crate sha3;
 
->>>>>>> 9aa7e0d3
 #[cfg(test)]
 extern crate test;
 #[cfg(test)]
