--- conflicted
+++ resolved
@@ -266,19 +266,11 @@
             }
         };
 
-<<<<<<< HEAD
-        let raw_chain = Chain {
-=======
-        let mut status = Status::new();
-        status.set_hash(header.hash().clone());
-        status.set_number(header.number());
         let max_height = AtomicUsize::new(0);
         max_height.store(header.number() as usize, Ordering::SeqCst);
-
-        let chain = Arc::new(Chain {
->>>>>>> 4c2e4fac
+        let raw_chain = Chain {
                                  blooms_config: blooms_config,
-                                 current_header: RwLock::new(header),
+                                 current_header: RwLock::new(header.clone()),
                                  is_sync: AtomicBool::new(false),
                                  max_height: max_height,
                                  block_map: RwLock::new(BTreeMap::new()),
@@ -298,8 +290,8 @@
                              };
 
         let mut status = RichStatus::new();
-        status.set_hash(hash);
-        status.set_number(height);
+        status.set_hash(header.clone().hash());
+        status.set_number(header.clone().number());
         let nodes :Vec<Address> = raw_chain.read();
         status.set_nodes(nodes);
         let chain = Arc::new(raw_chain);
