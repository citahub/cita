--- conflicted
+++ resolved
@@ -828,17 +828,10 @@
         }
     }
 
-<<<<<<< HEAD
-    pub fn set_block(&self, block: Block) -> Option<Vec<u8>> {
-        let blk_height = block.get_header().get_height();
-        trace!("set_block height = {:?}, hash = {:?}", blk_height, block.crypt_hash());
-        if self.validate_height(blk_height) {
-=======
     pub fn set_block(&self, block: Block) -> Option<ProtoStatus> {
         let height = block.number();
-        trace!("set_block-----{:?}-----{:?}", height, block.hash());
+        trace!("set_block height = {:?}, hash = {:?}", blk_height, block.crypt_hash());
         if self.validate_height(height) {
->>>>>>> c4f6c3c7
             let mut batch = self.db.transaction();
             if let Some(current_hash) = self.add_block(&mut batch, block) {
                 trace!("set_block current_hash!!!!!!{:?} {:?}", height, H256::from(current_hash));
@@ -850,14 +843,8 @@
                 let status = self.save_status(&mut batch);
 
                 self.db.write(batch).expect("DB write failed.");
-
-<<<<<<< HEAD
                 info!("chain update {:?}", blk_height);
-                Some(status.write_to_bytes().unwrap())
-=======
-                info!("-------chain update {:?}-------", height);
                 Some(status.protobuf())
->>>>>>> c4f6c3c7
             } else {
                 warn!("add block failed");
                 None
