--- conflicted
+++ resolved
@@ -1024,12 +1024,8 @@
     #[bench]
     fn bench_execute_block(b: &mut Bencher) {
         let chain = init_chain();
-<<<<<<< HEAD
         let keypair = KeyPair::gen_keypair();
         let privkey = keypair.privkey();
-=======
-        let privkey = PrivKey::from(H256::from("35593bd681b8fc0737c2fdbef6e3c89a975dde47176dbd9724091e84fbf305b0")); 
->>>>>>> 31c2d26b
         let data = "60606040523415600b57fe5b5b5b5b608e8061001c6000396000f30060606040526000357c0100000000000000000000000000000000000000000000000000000000900463ffffffff1680635524107714603a575bfe5b3415604157fe5b605560048080359060200190919050506057565b005b806000819055505b505600a165627a7a7230582079b763be08c24124c9fa25c78b9d221bdee3e981ca0b2e371628798c41e292ca0029"
             .from_hex()
             .unwrap();
@@ -1114,7 +1110,6 @@
 
     #[test]
     fn test_contract() {
-<<<<<<< HEAD
         //let keypair = cita_ed25519::KeyPair::gen_keypair();
         //let privkey = keypair.privkey();
         //let pubkey = keypair.pubkey();
@@ -1123,10 +1118,7 @@
         println!("privkey: {:?}", privkey);
         println!("pubkey: {:?}", pubkey);
         let chain = init_chain();
-=======
-        let chain = init_chain();
-        let privkey = PrivKey::from(H256::from("35593bd681b8fc0737c2fdbef6e3c89a975dde47176dbd9724091e84fbf305b0"));
->>>>>>> 31c2d26b
+
         /*
             pragma solidity ^0.4.8;
             contract ConstructSol {
