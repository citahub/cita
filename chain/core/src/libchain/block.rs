// CITA
// Copyright 2016-2017 Cryptape Technologies LLC.

// This program is free software: you can redistribute it
// and/or modify it under the terms of the GNU General Public
// License as published by the Free Software Foundation,
// either version 3 of the License, or (at your option) any
// later version.

// This program is distributed in the hope that it will be
// useful, but WITHOUT ANY WARRANTY; without even the implied
// warranty of MERCHANTABILITY or FITNESS FOR A PARTICULAR
// PURPOSE. See the GNU General Public License for more details.

// You should have received a copy of the GNU General Public License
// along with this program.  If not, see <http://www.gnu.org/licenses/>.

use env_info::EnvInfo;
use env_info::LastHashes;
use error::{Error, ExecutionError};
use factory::Factories;
use header::*;
use libchain::chain::TransactionHash;
use libchain::extras::TransactionAddress;

use libproto::blockchain::{Block as ProtoBlock, BlockBody as ProtoBlockBody};
use libproto::blockchain::SignedTransaction as ProtoSignedTransaction;
use protobuf::RepeatedField;
use receipt::Receipt;
use rlp::*;
use state::State;
use state_db::StateDB;
use std::collections::HashMap;
use std::ops::{Deref, DerefMut};
use std::sync::Arc;
use trace::FlatTrace;
use types::transaction::SignedTransaction;
use util::{U256, H256, merklehash, HeapSizeOf};

/// Trait for a object that has a state database.
pub trait Drain {
    /// Drop this object and return the underlieing database.
    fn drain(self) -> StateDB;
}

/// A block, encoded as it is on the block chain.
#[derive(Default, Debug, Clone, PartialEq)]
pub struct Block {
    /// The header of this block.
    pub header: Header,
    /// The body of this block.
    pub body: BlockBody,
}

impl Decodable for Block {
    fn decode(r: &UntrustedRlp) -> Result<Self, DecoderError> {
        if r.item_count()? != 2 {
            return Err(DecoderError::RlpIncorrectListLen);
        }
        Ok(Block {
               header: r.val_at(0)?,
               body: r.val_at(1)?,
           })
    }
}

impl Encodable for Block {
    fn rlp_append(&self, s: &mut RlpStream) {
        s.begin_list(2);
        s.append(&self.header);
        s.append(&self.body);
    }
}

impl From<ProtoBlock> for Block {
    fn from(b: ProtoBlock) -> Self {
        let mut header = Header::from(b.get_header().clone());
        header.set_version(b.get_version());
        Block {
            header: header,
            body: BlockBody::from(b.get_body().clone()),
        }
    }
}

impl Deref for Block {
    type Target = Header;

    fn deref(&self) -> &Self::Target {
        &self.header
    }
}

impl DerefMut for Block {
    fn deref_mut(&mut self) -> &mut Header {
        &mut self.header
    }
}

impl Block {
    pub fn new() -> Self {
        Block {
            header: Header::new(),
            body: BlockBody::new(),
        }
    }

    pub fn body(&self) -> &BlockBody {
        &self.body
    }

    pub fn header(&self) -> &Header {
        &self.header
    }

    pub fn set_header(&mut self, h: Header) {
        self.header = h;
    }

    pub fn set_body(&mut self, b: BlockBody) {
        self.body = b;
    }

    pub fn protobuf(&self) -> ProtoBlock {
        let mut block = ProtoBlock::new();
        block.set_version(self.version());
        block.set_header(self.header.protobuf());
        block.set_body(self.body.protobuf());
        block
    }
}


/// body of block.
#[derive(Default, Debug, Clone, PartialEq)]
pub struct BlockBody {
    /// The transactions in this body.
    pub transactions: Vec<SignedTransaction>,
}

impl Decodable for BlockBody {
    fn decode(rlp: &UntrustedRlp) -> Result<Self, DecoderError> {
        Ok(BlockBody { transactions: rlp.as_list()? })
    }
}

impl Encodable for BlockBody {
    fn rlp_append(&self, s: &mut RlpStream) {
        s.append_list(&self.transactions);
    }
}

impl HeapSizeOf for BlockBody {
    fn heap_size_of_children(&self) -> usize {
        self.transactions.heap_size_of_children()
    }
}

impl From<ProtoBlockBody> for BlockBody {
    fn from(body: ProtoBlockBody) -> Self {
        BlockBody {
            transactions: body.get_transactions()
                              .iter()
                              .map(|t| SignedTransaction::new(t).expect("transaction can not be converted"))
                              .collect(),
        }
    }
}

impl BlockBody {
    pub fn new() -> Self {
        BlockBody { transactions: Vec::new() }
    }

    pub fn transactions(&self) -> &[SignedTransaction] {
        &self.transactions
    }

    pub fn set_transactions(&mut self, txs: Vec<SignedTransaction>) {
        self.transactions = txs;
    }

    pub fn protobuf(&self) -> ProtoBlockBody {
        let mut body = ProtoBlockBody::new();
        let txs: Vec<ProtoSignedTransaction> = self.transactions.iter().map(|t| t.protobuf()).collect();
        body.set_transactions(RepeatedField::from_slice(&txs[..]));
        body
    }

    pub fn transaction_hashes(&self) -> Vec<H256> {
        self.transactions().iter().map(|ts| ts.hash()).collect()
    }
}

/// Block that prepared to commit to db.
#[derive(Clone)]
pub struct ClosedBlock {
    /// Protobuf Block
    pub block: Block,
    /// Hash
    pub hash: H256,
    // TODO: cache hash
    pub transactions_uni: HashMap<H256, TransactionAddress>,
    pub transactions_dup: HashMap<H256, TransactionAddress>,
    pub receipts: Vec<Option<Receipt>>,
    pub state: State<StateDB>,
    // TODO: add blocks_blooms
}

impl Drain for ClosedBlock {
    /// Drop this object and return the underlieing database.
    fn drain(self) -> StateDB {
        self.state.drop().1
    }
}

impl Deref for ClosedBlock {
    type Target = Block;

    fn deref(&self) -> &Block {
        &self.block
    }
}

impl DerefMut for ClosedBlock {
    fn deref_mut(&mut self) -> &mut Block {
        &mut self.block
    }
}

#[derive(Clone)]
pub struct ExecutedBlock {
    pub block: Block,
    pub receipts: Vec<Option<Receipt>>,
    pub state: State<StateDB>,
    pub gas_used: U256,
    traces: Option<Vec<Vec<FlatTrace>>>,
}

impl Deref for ExecutedBlock {
    type Target = Block;

    fn deref(&self) -> &Block {
        &self.block
    }
}

impl DerefMut for ExecutedBlock {
    fn deref_mut(&mut self) -> &mut Block {
        &mut self.block
    }
}

impl ExecutedBlock {
    fn new(block: Block, state: State<StateDB>, tracing: bool) -> ExecutedBlock {
        ExecutedBlock {
            block: block,
            receipts: Default::default(),
            state: state,
            gas_used: U256::default(),
            traces: if tracing { Some(Vec::new()) } else { None },
        }
    }

    pub fn transactions(&self) -> &[SignedTransaction] {
        self.body().transactions()
    }
}

impl TransactionHash for ExecutedBlock {
    fn transaction_hashes(&self) -> Vec<H256> {
        self.body().transaction_hashes()
    }
}

pub struct OpenBlock {
    exec_block: ExecutedBlock,
    last_hashes: Arc<LastHashes>,
    tx_hashes: Vec<bool>,
}

impl Deref for OpenBlock {
    type Target = ExecutedBlock;

    fn deref(&self) -> &ExecutedBlock {
        &self.exec_block
    }
}

impl DerefMut for OpenBlock {
    fn deref_mut(&mut self) -> &mut ExecutedBlock {
        &mut self.exec_block
    }
}

impl OpenBlock {
    pub fn new(factories: Factories, tracing: bool, block: Block, db: StateDB, state_root: H256, last_hashes: Arc<LastHashes>) -> Result<Self, Error> {
        let state = State::from_existing(db, state_root, U256::default(), factories)?;
        let r = OpenBlock {
            exec_block: ExecutedBlock::new(block, state, tracing),
            last_hashes: last_hashes,
            tx_hashes: Vec::new(),
        };

        Ok(r)
    }

    /// Transaction execution env info.
    pub fn env_info(&self) -> EnvInfo {
        EnvInfo {
            number: self.number(),
            author: self.author().clone(),
            timestamp: self.timestamp(),
            difficulty: U256::default(),
            last_hashes: self.last_hashes.clone(),
            gas_used: self.gas_used().clone(),
            gas_limit: self.gas_limit().clone(),
        }
    }

    // TODO:
    // 1. 存证的Transaction
    // 2. 在Precompile中处理的合约
    pub fn apply_transactions(&mut self) {
        for t in self.body.transactions.clone() {
            self.apply_transaction(&t);
        }
        self.state.commit().expect("commit trie error");
    }

    pub fn apply_transaction(&mut self, t: &SignedTransaction) {
        let env_info = self.env_info();
        let has_traces = self.traces.is_some();
        info!("env_info says gas_used={}", env_info.gas_used);
        match self.state.apply(&env_info, &t, has_traces) {
            Ok(outcome) => {
                let trace = outcome.trace;
                trace!("apply signed transaction {} success", t.hash());
                self.traces.as_mut().map(|tr| tr.push(trace));
                self.set_gas_used(outcome.receipt.gas_used);
                self.receipts.push(Some(outcome.receipt));
                self.tx_hashes.push(false);
            }
            Err(Error::Execution(ExecutionError::InvalidNonce { expected: _, got: _ })) => {
<<<<<<< HEAD
                self.receipts.push(None);
=======
                self.block.receipts.push(None);
>>>>>>> 952bafe8
                self.tx_hashes.push(true);
            }
            Err(_) => {
                self.receipts.push(None);
                self.tx_hashes.push(false);
            }
        }
    }

    /// Turn this into a `ClosedBlock`.
    pub fn close(&mut self) -> ClosedBlock {
        let tx_hashs = self.body().transaction_hashes();

        // Rebuild block
        let state_root = self.state.root().clone();
        let receipts_root = merklehash::complete_merkle_root(self.receipts.iter().map(|r| r.rlp_bytes().to_vec()));
        self.set_state_root(state_root);
        self.set_receipts_root(receipts_root);

        // Create TransactionAddress
        let hash = self.hash();
        let mut transactions_uni = HashMap::new();
        let mut transactions_dup = HashMap::new();
        for (i, tx_hash) in tx_hashs.into_iter().enumerate() {
            let address = TransactionAddress { block_hash: hash, index: i };
            if self.tx_hashes[i] {
                transactions_dup.insert(tx_hash, address);
            } else {
                transactions_uni.insert(tx_hash, address);
            }
        }

        ClosedBlock {
            block: self.block.clone(),
            hash: hash,
            transactions_uni: transactions_uni,
            transactions_dup: transactions_dup,
            receipts: self.receipts.clone(),
            state: self.state.clone(),
        }
    }
}<|MERGE_RESOLUTION|>--- conflicted
+++ resolved
@@ -35,7 +35,7 @@
 use std::sync::Arc;
 use trace::FlatTrace;
 use types::transaction::SignedTransaction;
-use util::{U256, H256, merklehash, HeapSizeOf};
+use util::{U256, H256, Address, merklehash, HeapSizeOf};
 
 /// Trait for a object that has a state database.
 pub trait Drain {
@@ -309,18 +309,16 @@
     pub fn env_info(&self) -> EnvInfo {
         EnvInfo {
             number: self.number(),
-            author: self.author().clone(),
+            author: Address::default(),
             timestamp: self.timestamp(),
             difficulty: U256::default(),
             last_hashes: self.last_hashes.clone(),
-            gas_used: self.gas_used().clone(),
-            gas_limit: self.gas_limit().clone(),
-        }
-    }
-
-    // TODO:
-    // 1. 存证的Transaction
-    // 2. 在Precompile中处理的合约
+            gas_used: *self.gas_used(),
+            gas_limit: *self.gas_limit(),
+        }
+    }
+
+    ///execute transactions
     pub fn apply_transactions(&mut self) {
         for t in self.body.transactions.clone() {
             self.apply_transaction(&t);
@@ -342,11 +340,7 @@
                 self.tx_hashes.push(false);
             }
             Err(Error::Execution(ExecutionError::InvalidNonce { expected: _, got: _ })) => {
-<<<<<<< HEAD
                 self.receipts.push(None);
-=======
-                self.block.receipts.push(None);
->>>>>>> 952bafe8
                 self.tx_hashes.push(true);
             }
             Err(_) => {
