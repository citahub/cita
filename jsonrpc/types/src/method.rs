// CITA
// Copyright 2016-2017 Cryptape Technologies LLC.

// This program is free software: you can redistribute it
// and/or modify it under the terms of the GNU General Public
// License as published by the Free Software Foundation,
// either version 3 of the License, or (at your option) any
// later version.

// This program is distributed in the hope that it will be
// useful, but WITHOUT ANY WARRANTY; without even the implied
// warranty of MERCHANTABILITY or FITNESS FOR A PARTICULAR
// PURPOSE. See the GNU General Public License for more details.

// You should have received a copy of the GNU General Public License
// along with this program.  If not, see <http://www.gnu.org/licenses/>.

use super::{Params, Error, RpcRequest};
#[warn(non_snake_case)]
use libproto::blockchain;
use libproto::request as reqlib;
use protobuf::core::parse_from_bytes;
use rpctypes::{BlockNumber, CallRequest, Filter, CountAndCode, BlockParamsByHash, BlockParamsByNumber};
use rustc_serialize::hex::FromHex;
use serde_json;
use std::str::FromStr;
<<<<<<< HEAD
use util::{H256, H160};
=======
use util::{H256, H160, U256};
>>>>>>> 952bafe8
use util::clean_0x;
use uuid::Uuid;

#[derive(Debug, Clone)]
pub enum RpcReqType {
    TX(blockchain::SignedTransaction),
    REQ(reqlib::Request),
}


pub mod method {
    pub const CITA_BLOCK_BUMBER: &'static str = "cita_blockNumber";
    pub const CITA_GET_BLOCK_BY_HASH: &'static str = "cita_getBlockByHash";
    pub const CITA_GET_BLOCK_BY_NUMBER: &'static str = "cita_getBlockByNumber";
    pub const CITA_GET_TRANSACTION: &'static str = "cita_getTransaction";
    pub const CITA_SEND_TRANSACTION: &'static str = "cita_sendTransaction";
    pub const NET_PEER_COUNT: &'static str = "net_peerCount";
    /// Executes a new message call immediately without creating a transaction on the block chain.
    /// Parameters
    /// 1. Object - The transaction call object
    /// from: DATA, 20 Bytes - (optional) The address the transaction is sent from.
    /// to: DATA, 20 Bytes - The address the transaction is directed to.
    /// data: DATA - (optional) Hash of the method signature and encoded parameters.
    /// 2. QUANTITY|TAG - integer block height, or the string "latest" or "earliest".
    pub const ETH_GET_TRANSACTION_COUNT: &'static str = "eth_getTransactionCount";
    pub const ETH_GET_CODE: &'static str = "eth_getCode";
    pub const ETH_CALL: &'static str = "eth_call";
    pub const ETH_GET_LOGS: &'static str = "eth_getLogs";
    pub const ETH_GET_TRANSACTION_RECEIPT: &'static str = "eth_getTransactionReceipt";

    /// filter
    pub const ETH_NEW_FILTER: &'static str = "eth_newFilter";
    pub const ETH_NEW_BLOCK_FILTER: &'static str = "eth_newBlockFilter";
    pub const ETH_UNINSTALL_FILTER: &'static str = "eth_uninstallFilter";
    pub const ETH_GET_FILTER_CHANGES: &'static str = "eth_getFilterChanges";
    pub const ETH_GET_FILTER_LOGS: &'static str = "eth_getFilterLogs";
}

#[derive(Clone, Copy, Debug, Default)]
pub struct MethodHandler;
impl MethodHandler {
    pub fn params_len(&self, params: &Params) -> Result<usize, Error> {
        match *params {
            Params::Array(ref v) => Ok(v.len()),
            Params::None => Ok(0),
            _ => Err(Error::invalid_params("param is a few")),
        }
    }

    pub fn create_request(&self) -> reqlib::Request {
        let request_id = Uuid::new_v4().as_bytes().to_vec();
        let mut request = reqlib::Request::new();
        request.set_request_id(request_id);
        request
    }

    pub fn from_req(&self, rpc: RpcRequest) -> Result<RpcReqType, Error> {
        match rpc.method.as_str() {
            method::CITA_BLOCK_BUMBER => {
                let number = self.block_number(rpc)?;
                Ok(RpcReqType::REQ(number))
            }
            method::NET_PEER_COUNT => {
                let peer = self.peer_count(rpc)?;
                Ok(RpcReqType::REQ(peer))
            }
            method::CITA_GET_BLOCK_BY_HASH => {
                let block = self.get_block_by_hash(rpc)?;
                Ok(RpcReqType::REQ(block))
            }
            method::CITA_GET_BLOCK_BY_NUMBER => {
                let bn = self.get_block_by_number(rpc)?;
                Ok(RpcReqType::REQ(bn))
            }
            method::CITA_GET_TRANSACTION => {
                let gt = self.get_transaction(rpc)?;
                Ok(RpcReqType::REQ(gt))
            }
            method::ETH_CALL => {
                let call = self.call(rpc)?;
                Ok(RpcReqType::REQ(call))
            }
            method::ETH_GET_LOGS => {
                let gl = self.get_logs(rpc)?;
                Ok(RpcReqType::REQ(gl))
            }
            method::ETH_GET_TRANSACTION_RECEIPT => {
                let gt = self.get_transaction_receipt(rpc)?;
                Ok(RpcReqType::REQ(gt))
            }
            method::ETH_GET_TRANSACTION_COUNT => {
                let gt = self.get_transaction_count(rpc)?;
                Ok(RpcReqType::REQ(gt))
            }
            method::ETH_GET_CODE => {
                let gc = self.get_code(rpc)?;
                Ok(RpcReqType::REQ(gc))
            }
            method::CITA_SEND_TRANSACTION => {
                let tx = self.send_transaction(rpc)?;
                Ok(RpcReqType::TX(tx))
            }

            method::ETH_NEW_FILTER => {
                let new_filter = self.new_filter(rpc)?;
                Ok(RpcReqType::REQ(new_filter))
            }

            method::ETH_NEW_BLOCK_FILTER => {
                let new_block_filter = self.new_block_filter(rpc)?;
                Ok(RpcReqType::REQ(new_block_filter))
            }

            method::ETH_UNINSTALL_FILTER => {
                let uninstall_filter = self.uninstall_filter(rpc)?;
                Ok(RpcReqType::REQ(uninstall_filter))
            }
            method::ETH_GET_FILTER_CHANGES => {
                let changes = self.get_filter_changes(rpc)?;
                Ok(RpcReqType::REQ(changes))
            }
            method::ETH_GET_FILTER_LOGS => {
                let filter = self.get_filter_logs(rpc)?;
                Ok(RpcReqType::REQ(filter))
            }

            _ => Err(Error::method_not_found()),
        }
    }
}


impl MethodHandler {
    pub fn send_transaction(&self, req_rpc: RpcRequest) -> Result<blockchain::SignedTransaction, Error> {
        let params: (String,) = req_rpc.params.parse()?;
        let data = clean_0x(&params.0);
        data.from_hex()
            .map_err(|_| Error::parse_error())
            .and_then(|content| parse_from_bytes::<blockchain::SignedTransaction>(&content[..]).map_err(|_| Error::parse_error()))

    }


    pub fn peer_count(&self, req_rpc: RpcRequest) -> Result<reqlib::Request, Error> {
        drop(req_rpc);
        let mut request = self.create_request();
        request.set_peercount(true);
        Ok(request)
    }

    pub fn block_number(&self, req_rpc: RpcRequest) -> Result<reqlib::Request, Error> {
        drop(req_rpc);
        let mut request = self.create_request();
        request.set_block_number(true);
        Ok(request)
    }


    pub fn get_block_by_hash(&self, req_rpc: RpcRequest) -> Result<reqlib::Request, Error> {
        let mut request = self.create_request();
        let (hash_0x, is_block): (String, bool) = req_rpc.params.parse()?;
        let hash = H256::from_str(clean_0x(&hash_0x)).unwrap();
        serde_json::to_string(&BlockParamsByHash::new(hash.to_vec(), is_block))
            .map_err(|err| Error::invalid_params(err.to_string()))
            .map(|block_hash| {
                     request.set_block_by_hash(block_hash);
                     request
                 })

    }


    pub fn get_block_by_number(&self, req_rpc: RpcRequest) -> Result<reqlib::Request, Error> {
        let mut request = self.create_request();
        let params: (BlockNumber, bool) = req_rpc.params.parse()?;
        serde_json::to_string(&BlockParamsByNumber::new(params.0, params.1))
            .map_err(|err| Error::invalid_params(err.to_string()))
            .map(|block_height| {
                     request.set_block_by_height(block_height);
                     request
                 })
    }


    pub fn get_transaction(&self, req_rpc: RpcRequest) -> Result<reqlib::Request, Error> {
        let mut request = self.create_request();
        let params: (String,) = req_rpc.params.parse()?;
        let hash = H256::from_str(clean_0x(&params.0)).unwrap();
        request.set_transaction(hash.0.to_vec());
        Ok(request)
    }

    pub fn call(&self, req_rpc: RpcRequest) -> Result<reqlib::Request, Error> {
        let mut request = self.create_request();
        let len = self.params_len(&req_rpc.params)?;
        let params = match len {
            0 => Err(Error::invalid_params("must have 1 or 2 param!")),
            1 => {
                req_rpc.params
                       .parse::<(CallRequest,)>()
                       .map(|(base,)| (base, BlockNumber::default()))
                       .map_err(|_| Error::parse_error())
            }
            2 => {
                req_rpc.params
                       .parse::<(CallRequest, BlockNumber)>()
                       .map(|(base, id)| (base, id))
                       .map_err(|_| Error::parse_error())
            }
            _ => Err(Error::invalid_params("have much param!")),
        };

        let (base, id) = params?;
        let mut call = reqlib::Call::new();
        call.set_from(base.from.unwrap_or_default().to_vec());
        call.set_to(base.to.to_vec());
        call.set_data(base.data.unwrap_or_default().to_vec());
        serde_json::to_string(&id).map_err(|err| Error::invalid_params(err.to_string())).map(|heigth| {
                                                                                                 call.set_height(heigth);
                                                                                                 request.set_call(call);
                                                                                                 request
                                                                                             })
    }


    pub fn get_logs(&self, req_rpc: RpcRequest) -> Result<reqlib::Request, Error> {
        let mut request = self.create_request();
        let params: (Filter,) = req_rpc.params.parse()?;
        let filter = params.0;
        request.set_filter(serde_json::to_string(&filter).unwrap());
        Ok(request)
    }


    pub fn get_transaction_receipt(&self, req_rpc: RpcRequest) -> Result<reqlib::Request, Error> {
        let mut request = self.create_request();
        let params: (String,) = req_rpc.params.parse()?;
        let hash = H256::from_str(clean_0x(&params.0)).unwrap();
        request.set_transaction_receipt(hash.0.to_vec());
        Ok(request)
    }


    pub fn get_transaction_count(&self, req_rpc: RpcRequest) -> Result<reqlib::Request, Error> {
        let mut request = self.create_request();
        let tx_count = self.code_count(req_rpc)?;
        trace!("code_count {:?}", tx_count);
        request.set_transaction_count(tx_count);
        Ok(request)
    }


    fn code_count(&self, req_rpc: RpcRequest) -> Result<String, Error> {
        let (address, number): (H160, BlockNumber) = req_rpc.params.parse()?;
        let count_code = CountAndCode::new(address.to_vec(), number);
        match serde_json::to_string(&count_code) {
            Ok(data) => Ok(data),
            Err(err) => Err(Error::invalid_params(err.to_string())),// return error information
        }
    }


    pub fn get_code(&self, req_rpc: RpcRequest) -> Result<reqlib::Request, Error> {
        let mut request = self.create_request();
        let code = self.code_count(req_rpc)?;
        request.set_code(code);
        Ok(request)
    }

    pub fn new_filter(&self, req_rpc: RpcRequest) -> Result<reqlib::Request, Error> {
        let mut request = self.create_request();
        let params: (Filter,) = req_rpc.params.parse()?;
        let filter = params.0;
        request.set_new_filter(serde_json::to_string(&filter).unwrap());
        Ok(request)
    }

    pub fn new_block_filter(&self, req_rpc: RpcRequest) -> Result<reqlib::Request, Error> {
        drop(req_rpc);
        let mut request = self.create_request();
        request.set_new_block_filter(true);
        Ok(request)
    }

    pub fn uninstall_filter(&self, req_rpc: RpcRequest) -> Result<reqlib::Request, Error> {
        let mut request = self.create_request();
        let params: (String,) = req_rpc.params.parse()?;
        let filter_id = U256::from_str(clean_0x(&params.0)).map_err(|_| Error::invalid_params("param error"))?;
        // TODO
        request.set_uninstall_filter(filter_id.into());
        Ok(request)
    }

    pub fn get_filter_changes(&self, req_rpc: RpcRequest) -> Result<reqlib::Request, Error> {
        let mut request = self.create_request();
        let params: (String,) = req_rpc.params.parse()?;
        let filter_id = U256::from_str(clean_0x(&params.0)).map_err(|_| Error::invalid_params("param error"))?;
        request.set_filter_changes(filter_id.into());
        Ok(request)
    }

    pub fn get_filter_logs(&self, req_rpc: RpcRequest) -> Result<reqlib::Request, Error> {
        let mut request = self.create_request();
        let params: (String,) = req_rpc.params.parse()?;
        let filter_id = U256::from_str(clean_0x(&params.0)).map_err(|_| Error::invalid_params("param error"))?;
        request.set_filter_logs(filter_id.into());
        Ok(request)
    }
}

//以后把这种测试，放到单独的测试文件。
#[cfg(test)]
mod tests {
    use super::*;
    use Id;
    use bytes::Bytes;
    use libproto::request;
    use method::MethodHandler;
    use params::Params;
    use request::Version;
    use serde_json;
    use serde_json::Value;
    use util::H160 as Hash160;


    #[test]
    fn test_rpc_serialize() {
        let rpc_body = r#"{"jsonrpc":"2.0","method":"cita_blockNumber","params":[],"id":"1"}"#;
        let rpc: RpcRequest = serde_json::from_str(rpc_body).unwrap();

        assert_eq!(rpc.id, Id::Str("1".to_string()));
        assert_eq!(rpc.jsonrpc, Some(Version::V2));
        assert_eq!(rpc.method, "cita_blockNumber".to_string());
        assert_eq!(rpc.params, Params::None);
    }

    #[test]
    fn test_rpc_deserialize() {
        let rpc = RpcRequest {
            jsonrpc: Some(Version::V2),
            method: method::CITA_BLOCK_BUMBER.to_owned(),
            id: Id::Str("2".to_string()),
            params: Params::Array(vec![]),
        };

        let rpc_body = serde_json::to_string(&rpc).unwrap();
        assert_eq!(rpc_body, r#"{"jsonrpc":"2.0","method":"cita_blockNumber","id":"2","params":[]}"#);
    }

    #[test]
    fn test_rpc_deserialize1() {
        let rpc = RpcRequest {
            jsonrpc: Some(Version::V2),
            method: method::CITA_BLOCK_BUMBER.to_owned(),
            id: Id::Str("2".to_string()),
            params: Params::None,
        };

        let rpc_body = serde_json::to_string(&rpc).unwrap();
        assert_eq!(rpc_body, r#"{"jsonrpc":"2.0","method":"cita_blockNumber","id":"2","params":[]}"#);
    }

    #[test]
    fn test_rpc_into() {
        let rpc = RpcRequest {
            jsonrpc: Some(Version::V2),
            method: method::CITA_BLOCK_BUMBER.to_owned(),
            id: Id::Str("2".to_string()),
            params: Params::Array(vec![]),
        };

        let handler = MethodHandler;
        let result: Result<request::Request, Error> = handler.block_number(rpc);
        match result {
            Ok(_) => assert!(true),
            _ => assert!(false),
        }
    }

    #[test]
    fn test_rpc_into_err() {
        let rpc = RpcRequest {
            jsonrpc: Some(Version::V2),
            method: method::ETH_GET_TRANSACTION_RECEIPT.to_owned(),
            id: Id::Str("2".to_string()),
            params: Params::Array(vec![Value::from(2)]),
        };

        let handler = MethodHandler;
        let result: Result<request::Request, Error> = handler.get_transaction_receipt(rpc);
        assert!(result.is_err());
    }

    #[test]
    fn test_rpc_into_err2() {
        let rpc = RpcRequest {
            jsonrpc: Some(Version::V2),
            method: "cita_xxx".to_owned(),
            id: Id::Str("2".to_string()),
            params: Params::Array(vec![]),
        };

        let handler = MethodHandler;
        assert!(handler.from_req(rpc).is_err());
    }

    #[test]
    fn test_rpc_0x() {
        let rpc1 = RpcRequest {
            jsonrpc: Some(Version::V2),
            method: method::CITA_SEND_TRANSACTION.to_owned(),
            id: Id::Str("2".to_string()),
            params: Params::Array(vec![
                Value::from("0a540a0f0a03313233120130189f8d0622010112416a9b0881216be79608d319d9036b09f157949e1e4d54a479b314cea0a52b20ee6fa0aac4486e23f5ba6cae35bb6a44090828f826c0866d704e926cb8904af885011220406b9490d3357ca7bfa8af64de45a2dd4a626b071388296bb5ca76817fc1484b1a40841de155ac4aacc27e9068cefbae5108a0210ebeaed06a293cf5e26cd806e03f50d7887fd3321745b4f6b81e4d45822d72da2adf0a9f3a870619af88fdf17db3".to_owned()),
            ]),
        };

        let rpc2 = RpcRequest {
            jsonrpc: Some(Version::V2),
            method: method::CITA_SEND_TRANSACTION.to_owned(),
            id: Id::Str("2".to_string()),
            params: Params::Array(vec![
                Value::from("0x0a540a0f0a03313233120130189f8d0622010112416a9b0881216be79608d319d9036b09f157949e1e4d54a479b314cea0a52b20ee6fa0aac4486e23f5ba6cae35bb6a44090828f826c0866d704e926cb8904af885011220406b9490d3357ca7bfa8af64de45a2dd4a626b071388296bb5ca76817fc1484b1a40841de155ac4aacc27e9068cefbae5108a0210ebeaed06a293cf5e26cd806e03f50d7887fd3321745b4f6b81e4d45822d72da2adf0a9f3a870619af88fdf17db3".to_owned()),
            ]),
        };

        let handler = MethodHandler;
        let result1: Result<blockchain::SignedTransaction, Error> = handler.send_transaction(rpc1);
        let result2: Result<blockchain::SignedTransaction, Error> = handler.send_transaction(rpc2);
        assert!(result1.is_ok());
        assert!(result2.is_ok());
    }

    #[test]
    fn test_rpc_request_parse() {
        let rpc = "{\"id\":\"-8799978260242268161\",\"jsonrpc\":\"2.0\",\"method\":\"eth_call\",\"params\":[\"1\",\"0x0a2833616538386665333730633339333834666331366461326339653736386366356432343935623438120d31343932353139393038393631\"]}";

        let request: RpcRequest = serde_json::from_str(rpc).unwrap();
        let params: Result<(String, String), Error> = request.params.parse();
        assert!(params.is_ok());
    }

    #[test]
    fn test_rpc_request_parse1() {
        let rpc = "{\"id\":\"-8799978260242268161\",\"jsonrpc\":\"2.0\",\"method\":\"eth_call\",\"params\":[\"0x0a2833616538386665333730633339333834666331366461326339653736386366356432343935623438120d31343932353139393038393631\"]}";

        let request: RpcRequest = serde_json::from_str(rpc).unwrap();
        let params: Result<(String, String), Error> = request.params.parse();
        assert!(params.is_err());
    }

    #[test]
    fn test_rpc_request_parse2() {
        let rpc = "{\"id\":\"-8799978260242268161\",\"jsonrpc\":\"2.0\",\"method\":\"eth_call\",\"params\":[\"0x0a2833616538386665333730633339333834666331366461326339653736386366356432343935623438120d31343932353139393038393631\"]}";

        let request: RpcRequest = serde_json::from_str(rpc).unwrap();
        let params: Result<(String,), Error> = request.params.parse();
        assert!(params.is_ok());
    }

    #[test]
    // 交易添加valid_until_block后，兼容测试以前的交易。
    fn test_blocklimit_backword_compatibility() {
        let rpc = r#"{"jsonrpc":"2.0","method":"cita_sendTransaction","params":["0x1201311a85010a401201311a3b2239080a12350a2430356162636538642d316431662d343536352d396636342d62623164303236393365333910641a03303037220443495441280312417922853b51d097df76791aa10836942c66bc522c24c8804c93e9230fc67dde897bbed399fa0f9e9ac0abc598cd92215fb362b9e31251bf784511be61d045703e00"],"id":2}"#;
        let request: RpcRequest = serde_json::from_str(rpc).unwrap();
        let params: Result<(String,), Error> = request.params.parse();
        assert!(params.is_ok());
    }

    #[test]
    fn eth_call_with_blockid_deserialization() {
        let rpc = r#"{"jsonrpc":"2.0","method":"eth_call","params":[{"from":"d46e8dd67c5d32be8058bb8eb970870f07244567","to":"b60e8dd61c5d32be8058bb8eb970870f07233155","data":"0xd46e8dd67c5d32be8d46e8dd67c5d32be8058bb8eb970870f072445675058bb8eb970870f072445675"}, 22],"id":2}"#;
        let rpc_request: RpcRequest = serde_json::from_str(rpc).unwrap();

        let handler = MethodHandler;
        let request: Result<request::Request, Error> = handler.call(rpc_request);

        assert!(request.is_ok());
        let request = request.unwrap();
        let call = request.get_call();
        assert_eq!(call.get_from(), Hash160::from("0xd46e8dd67c5d32be8058bb8eb970870f07244567").to_vec().as_slice());
        assert_eq!(call.get_to(), Hash160::from("0xb60e8dd61c5d32be8058bb8eb970870f07233155").to_vec().as_slice());
        assert_eq!(call.get_data(),
                   Bytes("d46e8dd67c5d32be8d46e8dd67c5d32be8058bb8eb970870f072445675058bb8eb970870f072445675"
                             .from_hex()
                             .unwrap())
                   .to_vec()
                   .as_slice());
        assert_eq!(call.get_height(), "\"0x16\"");
    }

    #[test]
    fn eth_call_deserialization() {
        let rpc = r#"{"jsonrpc":"2.0","method":"eth_call","params":[{"from":"d46e8dd67c5d32be8058bb8eb970870f07244567","to":"b60e8dd61c5d32be8058bb8eb970870f07233155","data":"0xd46e8dd67c5d32be8d46e8dd67c5d32be8058bb8eb970870f072445675058bb8eb970870f072445675"}],"id":2}"#;
        let rpc_request: RpcRequest = serde_json::from_str(rpc).unwrap();

        let handler = MethodHandler;
        let request: Result<request::Request, Error> = handler.call(rpc_request);

        assert!(request.is_ok());
        let request = request.unwrap();
        let call = request.get_call();
        assert_eq!(call.get_from(), Hash160::from("0xd46e8dd67c5d32be8058bb8eb970870f07244567").to_vec().as_slice());
        assert_eq!(call.get_to(), Hash160::from("0xb60e8dd61c5d32be8058bb8eb970870f07233155").to_vec().as_slice());
        assert_eq!(call.get_data(),
                   Bytes("d46e8dd67c5d32be8d46e8dd67c5d32be8058bb8eb970870f072445675058bb8eb970870f072445675"
                             .from_hex()
                             .unwrap())
                   .to_vec()
                   .as_slice());
    }

    #[test]
    fn cita_get_log_deserialization() {
        let rpc = r#"{"jsonrpc":"2.0","method":"eth_getLogs","params":[{"fromBlock":1,"toBlock":2,"address":"8888f1f195afa192cfee860698584c030f4c9db1","topics": ["0x000000000000000000000000a94f5374fce5edbc8e2a8697c15331677e6ebf0b", null, ["0x000000000000000000000000a94f5374fce5edbc8e2a8697c15331677e6ebf0b", "0x0000000000000000000000000aff3454fce5edbc8cca8697c15331677e6ebccc"]]}],"id":2}"#;
        let rpc_request: RpcRequest = serde_json::from_str(rpc).unwrap();
        let handler = MethodHandler;
        let request: Result<request::Request, Error> = handler.get_logs(rpc_request.clone());

        assert!(request.is_ok());
        let request = request.unwrap();
        let filter = request.get_filter();
        let params: Result<(Filter,), Error> = rpc_request.params.clone().parse();
        assert_eq!(serde_json::to_string(&params.unwrap().0).unwrap(), filter);
    }
}<|MERGE_RESOLUTION|>--- conflicted
+++ resolved
@@ -24,11 +24,7 @@
 use rustc_serialize::hex::FromHex;
 use serde_json;
 use std::str::FromStr;
-<<<<<<< HEAD
-use util::{H256, H160};
-=======
 use util::{H256, H160, U256};
->>>>>>> 952bafe8
 use util::clean_0x;
 use uuid::Uuid;
 
