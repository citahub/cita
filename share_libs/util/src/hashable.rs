--- conflicted
+++ resolved
@@ -426,8 +426,6 @@
     }
 }
 
-<<<<<<< HEAD
-=======
 pub fn sha3(val: &[u8]) -> H256 {
     let out: &mut [u8; 32] = &mut [0; 32];
     let outptr = out.as_mut_ptr();
@@ -437,7 +435,6 @@
     H256::from_slice(out)
 }
 
->>>>>>> 9756d889
 #[cfg(test)]
 mod tests {
     use super::*;
