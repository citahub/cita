--- conflicted
+++ resolved
@@ -81,19 +81,6 @@
     pub const NEW_STATUS: u16 = 3;
     pub const SYNC_BLK: u16 = 4;
     pub const RESPONSE: u16 = 5;
-<<<<<<< HEAD
-    pub const NEW_TX: u16 = 6;
-    pub const TX_RESPONSE: u16 = 7;
-    pub const CONSENSUS_MSG: u16 = 8;
-    pub const NEW_PROPOSAL: u16 = 9;
-    pub const VERIFY_TX_REQ: u16 = 10;
-    pub const VERIFY_TX_RESP: u16 = 11;
-    pub const VERIFY_BLK_REQ: u16 = 12;
-    pub const VERIFY_BLK_RESP: u16 = 13;
-    pub const BLOCK_TXHASHES: u16 = 14;
-    pub const BLOCK_TXHASHES_REQ: u16 = 15;
-    pub const NEW_PROOF_BLOCK: u16 = 16;
-=======
     pub const CONSENSUS_MSG: u16 = 6;
     pub const NEW_PROPOSAL: u16 = 7;
     pub const VERIFY_TX_REQ: u16 = 8;
@@ -102,7 +89,7 @@
     pub const VERIFY_BLK_RESP: u16 = 11;
     pub const BLOCK_TXHASHES: u16 = 12;
     pub const BLOCK_TXHASHES_REQ: u16 = 13;
->>>>>>> 91f0d909
+    pub const NEW_PROOF_BLOCK: u16 = 14;
 }
 
 #[derive(Debug)]
