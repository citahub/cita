// This file is generated. Do not edit
// @generated

// https://github.com/Manishearth/rust-clippy/issues/702
#![allow(unknown_lints)]
#![allow(clippy)]

#![cfg_attr(rustfmt, rustfmt_skip)]

#![allow(box_pointers)]
#![allow(dead_code)]
#![allow(missing_docs)]
#![allow(non_camel_case_types)]
#![allow(non_snake_case)]
#![allow(non_upper_case_globals)]
#![allow(trivial_casts)]
#![allow(unsafe_code)]
#![allow(unused_imports)]
#![allow(unused_results)]

use protobuf::Message as Message_imported_for_functions;
use protobuf::ProtobufEnum as ProtobufEnum_imported_for_functions;

#[derive(PartialEq,Clone,Default)]
pub struct Proof {
    // message fields
    pub content: ::std::vec::Vec<u8>,
    pub field_type: ProofType,
    // special fields
    unknown_fields: ::protobuf::UnknownFields,
    cached_size: ::protobuf::CachedSize,
}

// see codegen.rs for the explanation why impl Sync explicitly
unsafe impl ::std::marker::Sync for Proof {}

impl Proof {
    pub fn new() -> Proof {
        ::std::default::Default::default()
    }

    pub fn default_instance() -> &'static Proof {
        static mut instance: ::protobuf::lazy::Lazy<Proof> = ::protobuf::lazy::Lazy {
            lock: ::protobuf::lazy::ONCE_INIT,
            ptr: 0 as *const Proof,
        };
        unsafe {
            instance.get(Proof::new)
        }
    }

    // bytes content = 1;

    pub fn clear_content(&mut self) {
        self.content.clear();
    }

    // Param is passed by value, moved
    pub fn set_content(&mut self, v: ::std::vec::Vec<u8>) {
        self.content = v;
    }

    // Mutable pointer to the field.
    // If field is not initialized, it is initialized with default value first.
    pub fn mut_content(&mut self) -> &mut ::std::vec::Vec<u8> {
        &mut self.content
    }

    // Take field
    pub fn take_content(&mut self) -> ::std::vec::Vec<u8> {
        ::std::mem::replace(&mut self.content, ::std::vec::Vec::new())
    }

    pub fn get_content(&self) -> &[u8] {
        &self.content
    }

    fn get_content_for_reflect(&self) -> &::std::vec::Vec<u8> {
        &self.content
    }

    fn mut_content_for_reflect(&mut self) -> &mut ::std::vec::Vec<u8> {
        &mut self.content
    }

    // .ProofType type = 2;

    pub fn clear_field_type(&mut self) {
        self.field_type = ProofType::AuthorityRound;
    }

    // Param is passed by value, moved
    pub fn set_field_type(&mut self, v: ProofType) {
        self.field_type = v;
    }

    pub fn get_field_type(&self) -> ProofType {
        self.field_type
    }

    fn get_field_type_for_reflect(&self) -> &ProofType {
        &self.field_type
    }

    fn mut_field_type_for_reflect(&mut self) -> &mut ProofType {
        &mut self.field_type
    }
}

impl ::protobuf::Message for Proof {
    fn is_initialized(&self) -> bool {
        true
    }

    fn merge_from(&mut self, is: &mut ::protobuf::CodedInputStream) -> ::protobuf::ProtobufResult<()> {
        while !is.eof()? {
            let (field_number, wire_type) = is.read_tag_unpack()?;
            match field_number {
                1 => {
                    ::protobuf::rt::read_singular_proto3_bytes_into(wire_type, is, &mut self.content)?;
                },
                2 => {
                    if wire_type != ::protobuf::wire_format::WireTypeVarint {
                        return ::std::result::Result::Err(::protobuf::rt::unexpected_wire_type(wire_type));
                    }
                    let tmp = is.read_enum()?;
                    self.field_type = tmp;
                },
                _ => {
                    ::protobuf::rt::read_unknown_or_skip_group(field_number, wire_type, is, self.mut_unknown_fields())?;
                },
            };
        }
        ::std::result::Result::Ok(())
    }

    // Compute sizes of nested messages
    #[allow(unused_variables)]
    fn compute_size(&self) -> u32 {
        let mut my_size = 0;
        if !self.content.is_empty() {
            my_size += ::protobuf::rt::bytes_size(1, &self.content);
        }
        if self.field_type != ProofType::AuthorityRound {
            my_size += ::protobuf::rt::enum_size(2, self.field_type);
        }
        my_size += ::protobuf::rt::unknown_fields_size(self.get_unknown_fields());
        self.cached_size.set(my_size);
        my_size
    }

    fn write_to_with_cached_sizes(&self, os: &mut ::protobuf::CodedOutputStream) -> ::protobuf::ProtobufResult<()> {
        if !self.content.is_empty() {
            os.write_bytes(1, &self.content)?;
        }
        if self.field_type != ProofType::AuthorityRound {
            os.write_enum(2, self.field_type.value())?;
        }
        os.write_unknown_fields(self.get_unknown_fields())?;
        ::std::result::Result::Ok(())
    }

    fn get_cached_size(&self) -> u32 {
        self.cached_size.get()
    }

    fn get_unknown_fields(&self) -> &::protobuf::UnknownFields {
        &self.unknown_fields
    }

    fn mut_unknown_fields(&mut self) -> &mut ::protobuf::UnknownFields {
        &mut self.unknown_fields
    }

    fn as_any(&self) -> &::std::any::Any {
        self as &::std::any::Any
    }
    fn as_any_mut(&mut self) -> &mut ::std::any::Any {
        self as &mut ::std::any::Any
    }
    fn into_any(self: Box<Self>) -> ::std::boxed::Box<::std::any::Any> {
        self
    }

    fn descriptor(&self) -> &'static ::protobuf::reflect::MessageDescriptor {
        ::protobuf::MessageStatic::descriptor_static(None::<Self>)
    }
}

impl ::protobuf::MessageStatic for Proof {
    fn new() -> Proof {
        Proof::new()
    }

    fn descriptor_static(_: ::std::option::Option<Proof>) -> &'static ::protobuf::reflect::MessageDescriptor {
        static mut descriptor: ::protobuf::lazy::Lazy<::protobuf::reflect::MessageDescriptor> = ::protobuf::lazy::Lazy {
            lock: ::protobuf::lazy::ONCE_INIT,
            ptr: 0 as *const ::protobuf::reflect::MessageDescriptor,
        };
        unsafe {
            descriptor.get(|| {
                let mut fields = ::std::vec::Vec::new();
                fields.push(::protobuf::reflect::accessor::make_simple_field_accessor::<_, ::protobuf::types::ProtobufTypeBytes>(
                    "content",
                    Proof::get_content_for_reflect,
                    Proof::mut_content_for_reflect,
                ));
                fields.push(::protobuf::reflect::accessor::make_simple_field_accessor::<_, ::protobuf::types::ProtobufTypeEnum<ProofType>>(
                    "type",
                    Proof::get_field_type_for_reflect,
                    Proof::mut_field_type_for_reflect,
                ));
                ::protobuf::reflect::MessageDescriptor::new::<Proof>(
                    "Proof",
                    fields,
                    file_descriptor_proto()
                )
            })
        }
    }
}

impl ::protobuf::Clear for Proof {
    fn clear(&mut self) {
        self.clear_content();
        self.clear_field_type();
        self.unknown_fields.clear();
    }
}

impl ::std::fmt::Debug for Proof {
    fn fmt(&self, f: &mut ::std::fmt::Formatter) -> ::std::fmt::Result {
        ::protobuf::text_format::fmt(self, f)
    }
}

impl ::protobuf::reflect::ProtobufValue for Proof {
    fn as_ref(&self) -> ::protobuf::reflect::ProtobufValueRef {
        ::protobuf::reflect::ProtobufValueRef::Message(self)
    }
}

#[derive(PartialEq,Clone,Default)]
pub struct BlockHeader {
    // message fields
    pub prevhash: ::std::vec::Vec<u8>,
    pub timestamp: u64,
    pub height: u64,
    pub state_root: ::std::vec::Vec<u8>,
    pub transactions_root: ::std::vec::Vec<u8>,
    pub receipts_root: ::std::vec::Vec<u8>,
    pub gas_used: u64,
    pub proof: ::protobuf::SingularPtrField<Proof>,
    // special fields
    unknown_fields: ::protobuf::UnknownFields,
    cached_size: ::protobuf::CachedSize,
}

// see codegen.rs for the explanation why impl Sync explicitly
unsafe impl ::std::marker::Sync for BlockHeader {}

impl BlockHeader {
    pub fn new() -> BlockHeader {
        ::std::default::Default::default()
    }

    pub fn default_instance() -> &'static BlockHeader {
        static mut instance: ::protobuf::lazy::Lazy<BlockHeader> = ::protobuf::lazy::Lazy {
            lock: ::protobuf::lazy::ONCE_INIT,
            ptr: 0 as *const BlockHeader,
        };
        unsafe {
            instance.get(BlockHeader::new)
        }
    }

    // bytes prevhash = 1;

    pub fn clear_prevhash(&mut self) {
        self.prevhash.clear();
    }

    // Param is passed by value, moved
    pub fn set_prevhash(&mut self, v: ::std::vec::Vec<u8>) {
        self.prevhash = v;
    }

    // Mutable pointer to the field.
    // If field is not initialized, it is initialized with default value first.
    pub fn mut_prevhash(&mut self) -> &mut ::std::vec::Vec<u8> {
        &mut self.prevhash
    }

    // Take field
    pub fn take_prevhash(&mut self) -> ::std::vec::Vec<u8> {
        ::std::mem::replace(&mut self.prevhash, ::std::vec::Vec::new())
    }

    pub fn get_prevhash(&self) -> &[u8] {
        &self.prevhash
    }

    fn get_prevhash_for_reflect(&self) -> &::std::vec::Vec<u8> {
        &self.prevhash
    }

    fn mut_prevhash_for_reflect(&mut self) -> &mut ::std::vec::Vec<u8> {
        &mut self.prevhash
    }

    // uint64 timestamp = 2;

    pub fn clear_timestamp(&mut self) {
        self.timestamp = 0;
    }

    // Param is passed by value, moved
    pub fn set_timestamp(&mut self, v: u64) {
        self.timestamp = v;
    }

    pub fn get_timestamp(&self) -> u64 {
        self.timestamp
    }

    fn get_timestamp_for_reflect(&self) -> &u64 {
        &self.timestamp
    }

    fn mut_timestamp_for_reflect(&mut self) -> &mut u64 {
        &mut self.timestamp
    }

    // uint64 height = 3;

    pub fn clear_height(&mut self) {
        self.height = 0;
    }

    // Param is passed by value, moved
    pub fn set_height(&mut self, v: u64) {
        self.height = v;
    }

    pub fn get_height(&self) -> u64 {
        self.height
    }

    fn get_height_for_reflect(&self) -> &u64 {
        &self.height
    }

    fn mut_height_for_reflect(&mut self) -> &mut u64 {
        &mut self.height
    }

    // bytes state_root = 4;

    pub fn clear_state_root(&mut self) {
        self.state_root.clear();
    }

    // Param is passed by value, moved
    pub fn set_state_root(&mut self, v: ::std::vec::Vec<u8>) {
        self.state_root = v;
    }

    // Mutable pointer to the field.
    // If field is not initialized, it is initialized with default value first.
    pub fn mut_state_root(&mut self) -> &mut ::std::vec::Vec<u8> {
        &mut self.state_root
    }

    // Take field
    pub fn take_state_root(&mut self) -> ::std::vec::Vec<u8> {
        ::std::mem::replace(&mut self.state_root, ::std::vec::Vec::new())
    }

    pub fn get_state_root(&self) -> &[u8] {
        &self.state_root
    }

    fn get_state_root_for_reflect(&self) -> &::std::vec::Vec<u8> {
        &self.state_root
    }

    fn mut_state_root_for_reflect(&mut self) -> &mut ::std::vec::Vec<u8> {
        &mut self.state_root
    }

    // bytes transactions_root = 5;

    pub fn clear_transactions_root(&mut self) {
        self.transactions_root.clear();
    }

    // Param is passed by value, moved
    pub fn set_transactions_root(&mut self, v: ::std::vec::Vec<u8>) {
        self.transactions_root = v;
    }

    // Mutable pointer to the field.
    // If field is not initialized, it is initialized with default value first.
    pub fn mut_transactions_root(&mut self) -> &mut ::std::vec::Vec<u8> {
        &mut self.transactions_root
    }

    // Take field
    pub fn take_transactions_root(&mut self) -> ::std::vec::Vec<u8> {
        ::std::mem::replace(&mut self.transactions_root, ::std::vec::Vec::new())
    }

    pub fn get_transactions_root(&self) -> &[u8] {
        &self.transactions_root
    }

    fn get_transactions_root_for_reflect(&self) -> &::std::vec::Vec<u8> {
        &self.transactions_root
    }

    fn mut_transactions_root_for_reflect(&mut self) -> &mut ::std::vec::Vec<u8> {
        &mut self.transactions_root
    }

    // bytes receipts_root = 6;

    pub fn clear_receipts_root(&mut self) {
        self.receipts_root.clear();
    }

    // Param is passed by value, moved
    pub fn set_receipts_root(&mut self, v: ::std::vec::Vec<u8>) {
        self.receipts_root = v;
    }

    // Mutable pointer to the field.
    // If field is not initialized, it is initialized with default value first.
    pub fn mut_receipts_root(&mut self) -> &mut ::std::vec::Vec<u8> {
        &mut self.receipts_root
    }

    // Take field
    pub fn take_receipts_root(&mut self) -> ::std::vec::Vec<u8> {
        ::std::mem::replace(&mut self.receipts_root, ::std::vec::Vec::new())
    }

    pub fn get_receipts_root(&self) -> &[u8] {
        &self.receipts_root
    }

    fn get_receipts_root_for_reflect(&self) -> &::std::vec::Vec<u8> {
        &self.receipts_root
    }

    fn mut_receipts_root_for_reflect(&mut self) -> &mut ::std::vec::Vec<u8> {
        &mut self.receipts_root
    }

    // uint64 gas_used = 7;

    pub fn clear_gas_used(&mut self) {
        self.gas_used = 0;
    }

    // Param is passed by value, moved
    pub fn set_gas_used(&mut self, v: u64) {
        self.gas_used = v;
    }

    pub fn get_gas_used(&self) -> u64 {
        self.gas_used
    }

    fn get_gas_used_for_reflect(&self) -> &u64 {
        &self.gas_used
    }

    fn mut_gas_used_for_reflect(&mut self) -> &mut u64 {
        &mut self.gas_used
    }

    // .Proof proof = 8;

    pub fn clear_proof(&mut self) {
        self.proof.clear();
    }

    pub fn has_proof(&self) -> bool {
        self.proof.is_some()
    }

    // Param is passed by value, moved
    pub fn set_proof(&mut self, v: Proof) {
        self.proof = ::protobuf::SingularPtrField::some(v);
    }

    // Mutable pointer to the field.
    // If field is not initialized, it is initialized with default value first.
    pub fn mut_proof(&mut self) -> &mut Proof {
        if self.proof.is_none() {
            self.proof.set_default();
        }
        self.proof.as_mut().unwrap()
    }

    // Take field
    pub fn take_proof(&mut self) -> Proof {
        self.proof.take().unwrap_or_else(|| Proof::new())
    }

    pub fn get_proof(&self) -> &Proof {
        self.proof.as_ref().unwrap_or_else(|| Proof::default_instance())
    }

    fn get_proof_for_reflect(&self) -> &::protobuf::SingularPtrField<Proof> {
        &self.proof
    }

    fn mut_proof_for_reflect(&mut self) -> &mut ::protobuf::SingularPtrField<Proof> {
        &mut self.proof
    }
}

impl ::protobuf::Message for BlockHeader {
    fn is_initialized(&self) -> bool {
        for v in &self.proof {
            if !v.is_initialized() {
                return false;
            }
        };
        true
    }

    fn merge_from(&mut self, is: &mut ::protobuf::CodedInputStream) -> ::protobuf::ProtobufResult<()> {
        while !is.eof()? {
            let (field_number, wire_type) = is.read_tag_unpack()?;
            match field_number {
                1 => {
                    ::protobuf::rt::read_singular_proto3_bytes_into(wire_type, is, &mut self.prevhash)?;
                },
                2 => {
                    if wire_type != ::protobuf::wire_format::WireTypeVarint {
                        return ::std::result::Result::Err(::protobuf::rt::unexpected_wire_type(wire_type));
                    }
                    let tmp = is.read_uint64()?;
                    self.timestamp = tmp;
                },
                3 => {
                    if wire_type != ::protobuf::wire_format::WireTypeVarint {
                        return ::std::result::Result::Err(::protobuf::rt::unexpected_wire_type(wire_type));
                    }
                    let tmp = is.read_uint64()?;
                    self.height = tmp;
                },
                4 => {
                    ::protobuf::rt::read_singular_proto3_bytes_into(wire_type, is, &mut self.state_root)?;
                },
                5 => {
                    ::protobuf::rt::read_singular_proto3_bytes_into(wire_type, is, &mut self.transactions_root)?;
                },
                6 => {
                    ::protobuf::rt::read_singular_proto3_bytes_into(wire_type, is, &mut self.receipts_root)?;
                },
                7 => {
                    if wire_type != ::protobuf::wire_format::WireTypeVarint {
                        return ::std::result::Result::Err(::protobuf::rt::unexpected_wire_type(wire_type));
                    }
                    let tmp = is.read_uint64()?;
                    self.gas_used = tmp;
                },
                8 => {
                    ::protobuf::rt::read_singular_message_into(wire_type, is, &mut self.proof)?;
                },
                _ => {
                    ::protobuf::rt::read_unknown_or_skip_group(field_number, wire_type, is, self.mut_unknown_fields())?;
                },
            };
        }
        ::std::result::Result::Ok(())
    }

    // Compute sizes of nested messages
    #[allow(unused_variables)]
    fn compute_size(&self) -> u32 {
        let mut my_size = 0;
        if !self.prevhash.is_empty() {
            my_size += ::protobuf::rt::bytes_size(1, &self.prevhash);
        }
        if self.timestamp != 0 {
            my_size += ::protobuf::rt::value_size(2, self.timestamp, ::protobuf::wire_format::WireTypeVarint);
        }
        if self.height != 0 {
            my_size += ::protobuf::rt::value_size(3, self.height, ::protobuf::wire_format::WireTypeVarint);
        }
        if !self.state_root.is_empty() {
            my_size += ::protobuf::rt::bytes_size(4, &self.state_root);
        }
        if !self.transactions_root.is_empty() {
            my_size += ::protobuf::rt::bytes_size(5, &self.transactions_root);
        }
        if !self.receipts_root.is_empty() {
            my_size += ::protobuf::rt::bytes_size(6, &self.receipts_root);
        }
        if self.gas_used != 0 {
            my_size += ::protobuf::rt::value_size(7, self.gas_used, ::protobuf::wire_format::WireTypeVarint);
        }
        if let Some(ref v) = self.proof.as_ref() {
            let len = v.compute_size();
            my_size += 1 + ::protobuf::rt::compute_raw_varint32_size(len) + len;
        }
        my_size += ::protobuf::rt::unknown_fields_size(self.get_unknown_fields());
        self.cached_size.set(my_size);
        my_size
    }

    fn write_to_with_cached_sizes(&self, os: &mut ::protobuf::CodedOutputStream) -> ::protobuf::ProtobufResult<()> {
        if !self.prevhash.is_empty() {
            os.write_bytes(1, &self.prevhash)?;
        }
        if self.timestamp != 0 {
            os.write_uint64(2, self.timestamp)?;
        }
        if self.height != 0 {
            os.write_uint64(3, self.height)?;
        }
        if !self.state_root.is_empty() {
            os.write_bytes(4, &self.state_root)?;
        }
        if !self.transactions_root.is_empty() {
            os.write_bytes(5, &self.transactions_root)?;
        }
        if !self.receipts_root.is_empty() {
            os.write_bytes(6, &self.receipts_root)?;
        }
        if self.gas_used != 0 {
            os.write_uint64(7, self.gas_used)?;
        }
        if let Some(ref v) = self.proof.as_ref() {
            os.write_tag(8, ::protobuf::wire_format::WireTypeLengthDelimited)?;
            os.write_raw_varint32(v.get_cached_size())?;
            v.write_to_with_cached_sizes(os)?;
        }
        os.write_unknown_fields(self.get_unknown_fields())?;
        ::std::result::Result::Ok(())
    }

    fn get_cached_size(&self) -> u32 {
        self.cached_size.get()
    }

    fn get_unknown_fields(&self) -> &::protobuf::UnknownFields {
        &self.unknown_fields
    }

    fn mut_unknown_fields(&mut self) -> &mut ::protobuf::UnknownFields {
        &mut self.unknown_fields
    }

    fn as_any(&self) -> &::std::any::Any {
        self as &::std::any::Any
    }
    fn as_any_mut(&mut self) -> &mut ::std::any::Any {
        self as &mut ::std::any::Any
    }
    fn into_any(self: Box<Self>) -> ::std::boxed::Box<::std::any::Any> {
        self
    }

    fn descriptor(&self) -> &'static ::protobuf::reflect::MessageDescriptor {
        ::protobuf::MessageStatic::descriptor_static(None::<Self>)
    }
}

impl ::protobuf::MessageStatic for BlockHeader {
    fn new() -> BlockHeader {
        BlockHeader::new()
    }

    fn descriptor_static(_: ::std::option::Option<BlockHeader>) -> &'static ::protobuf::reflect::MessageDescriptor {
        static mut descriptor: ::protobuf::lazy::Lazy<::protobuf::reflect::MessageDescriptor> = ::protobuf::lazy::Lazy {
            lock: ::protobuf::lazy::ONCE_INIT,
            ptr: 0 as *const ::protobuf::reflect::MessageDescriptor,
        };
        unsafe {
            descriptor.get(|| {
                let mut fields = ::std::vec::Vec::new();
                fields.push(::protobuf::reflect::accessor::make_simple_field_accessor::<_, ::protobuf::types::ProtobufTypeBytes>(
                    "prevhash",
                    BlockHeader::get_prevhash_for_reflect,
                    BlockHeader::mut_prevhash_for_reflect,
                ));
                fields.push(::protobuf::reflect::accessor::make_simple_field_accessor::<_, ::protobuf::types::ProtobufTypeUint64>(
                    "timestamp",
                    BlockHeader::get_timestamp_for_reflect,
                    BlockHeader::mut_timestamp_for_reflect,
                ));
                fields.push(::protobuf::reflect::accessor::make_simple_field_accessor::<_, ::protobuf::types::ProtobufTypeUint64>(
                    "height",
                    BlockHeader::get_height_for_reflect,
                    BlockHeader::mut_height_for_reflect,
                ));
                fields.push(::protobuf::reflect::accessor::make_simple_field_accessor::<_, ::protobuf::types::ProtobufTypeBytes>(
                    "state_root",
                    BlockHeader::get_state_root_for_reflect,
                    BlockHeader::mut_state_root_for_reflect,
                ));
                fields.push(::protobuf::reflect::accessor::make_simple_field_accessor::<_, ::protobuf::types::ProtobufTypeBytes>(
                    "transactions_root",
                    BlockHeader::get_transactions_root_for_reflect,
                    BlockHeader::mut_transactions_root_for_reflect,
                ));
                fields.push(::protobuf::reflect::accessor::make_simple_field_accessor::<_, ::protobuf::types::ProtobufTypeBytes>(
                    "receipts_root",
                    BlockHeader::get_receipts_root_for_reflect,
                    BlockHeader::mut_receipts_root_for_reflect,
                ));
                fields.push(::protobuf::reflect::accessor::make_simple_field_accessor::<_, ::protobuf::types::ProtobufTypeUint64>(
                    "gas_used",
                    BlockHeader::get_gas_used_for_reflect,
                    BlockHeader::mut_gas_used_for_reflect,
                ));
                fields.push(::protobuf::reflect::accessor::make_singular_ptr_field_accessor::<_, ::protobuf::types::ProtobufTypeMessage<Proof>>(
                    "proof",
                    BlockHeader::get_proof_for_reflect,
                    BlockHeader::mut_proof_for_reflect,
                ));
                ::protobuf::reflect::MessageDescriptor::new::<BlockHeader>(
                    "BlockHeader",
                    fields,
                    file_descriptor_proto()
                )
            })
        }
    }
}

impl ::protobuf::Clear for BlockHeader {
    fn clear(&mut self) {
        self.clear_prevhash();
        self.clear_timestamp();
        self.clear_height();
        self.clear_state_root();
        self.clear_transactions_root();
        self.clear_receipts_root();
        self.clear_gas_used();
        self.clear_proof();
        self.unknown_fields.clear();
    }
}

impl ::std::fmt::Debug for BlockHeader {
    fn fmt(&self, f: &mut ::std::fmt::Formatter) -> ::std::fmt::Result {
        ::protobuf::text_format::fmt(self, f)
    }
}

impl ::protobuf::reflect::ProtobufValue for BlockHeader {
    fn as_ref(&self) -> ::protobuf::reflect::ProtobufValueRef {
        ::protobuf::reflect::ProtobufValueRef::Message(self)
    }
}

#[derive(PartialEq,Clone,Default)]
pub struct Status {
    // message fields
    pub hash: ::std::vec::Vec<u8>,
    pub height: u64,
    // special fields
    unknown_fields: ::protobuf::UnknownFields,
    cached_size: ::protobuf::CachedSize,
}

// see codegen.rs for the explanation why impl Sync explicitly
unsafe impl ::std::marker::Sync for Status {}

impl Status {
    pub fn new() -> Status {
        ::std::default::Default::default()
    }

    pub fn default_instance() -> &'static Status {
        static mut instance: ::protobuf::lazy::Lazy<Status> = ::protobuf::lazy::Lazy {
            lock: ::protobuf::lazy::ONCE_INIT,
            ptr: 0 as *const Status,
        };
        unsafe {
            instance.get(Status::new)
        }
    }

    // bytes hash = 1;

    pub fn clear_hash(&mut self) {
        self.hash.clear();
    }

    // Param is passed by value, moved
    pub fn set_hash(&mut self, v: ::std::vec::Vec<u8>) {
        self.hash = v;
    }

    // Mutable pointer to the field.
    // If field is not initialized, it is initialized with default value first.
    pub fn mut_hash(&mut self) -> &mut ::std::vec::Vec<u8> {
        &mut self.hash
    }

    // Take field
    pub fn take_hash(&mut self) -> ::std::vec::Vec<u8> {
        ::std::mem::replace(&mut self.hash, ::std::vec::Vec::new())
    }

    pub fn get_hash(&self) -> &[u8] {
        &self.hash
    }

    fn get_hash_for_reflect(&self) -> &::std::vec::Vec<u8> {
        &self.hash
    }

    fn mut_hash_for_reflect(&mut self) -> &mut ::std::vec::Vec<u8> {
        &mut self.hash
    }

    // uint64 height = 2;

    pub fn clear_height(&mut self) {
        self.height = 0;
    }

    // Param is passed by value, moved
    pub fn set_height(&mut self, v: u64) {
        self.height = v;
    }

    pub fn get_height(&self) -> u64 {
        self.height
    }

    fn get_height_for_reflect(&self) -> &u64 {
        &self.height
    }

    fn mut_height_for_reflect(&mut self) -> &mut u64 {
        &mut self.height
    }
}

impl ::protobuf::Message for Status {
    fn is_initialized(&self) -> bool {
        true
    }

    fn merge_from(&mut self, is: &mut ::protobuf::CodedInputStream) -> ::protobuf::ProtobufResult<()> {
        while !is.eof()? {
            let (field_number, wire_type) = is.read_tag_unpack()?;
            match field_number {
                1 => {
                    ::protobuf::rt::read_singular_proto3_bytes_into(wire_type, is, &mut self.hash)?;
                },
                2 => {
                    if wire_type != ::protobuf::wire_format::WireTypeVarint {
                        return ::std::result::Result::Err(::protobuf::rt::unexpected_wire_type(wire_type));
                    }
                    let tmp = is.read_uint64()?;
                    self.height = tmp;
                },
                _ => {
                    ::protobuf::rt::read_unknown_or_skip_group(field_number, wire_type, is, self.mut_unknown_fields())?;
                },
            };
        }
        ::std::result::Result::Ok(())
    }

    // Compute sizes of nested messages
    #[allow(unused_variables)]
    fn compute_size(&self) -> u32 {
        let mut my_size = 0;
        if !self.hash.is_empty() {
            my_size += ::protobuf::rt::bytes_size(1, &self.hash);
        }
        if self.height != 0 {
            my_size += ::protobuf::rt::value_size(2, self.height, ::protobuf::wire_format::WireTypeVarint);
        }
        my_size += ::protobuf::rt::unknown_fields_size(self.get_unknown_fields());
        self.cached_size.set(my_size);
        my_size
    }

    fn write_to_with_cached_sizes(&self, os: &mut ::protobuf::CodedOutputStream) -> ::protobuf::ProtobufResult<()> {
        if !self.hash.is_empty() {
            os.write_bytes(1, &self.hash)?;
        }
        if self.height != 0 {
            os.write_uint64(2, self.height)?;
        }
        os.write_unknown_fields(self.get_unknown_fields())?;
        ::std::result::Result::Ok(())
    }

    fn get_cached_size(&self) -> u32 {
        self.cached_size.get()
    }

    fn get_unknown_fields(&self) -> &::protobuf::UnknownFields {
        &self.unknown_fields
    }

    fn mut_unknown_fields(&mut self) -> &mut ::protobuf::UnknownFields {
        &mut self.unknown_fields
    }

    fn as_any(&self) -> &::std::any::Any {
        self as &::std::any::Any
    }
    fn as_any_mut(&mut self) -> &mut ::std::any::Any {
        self as &mut ::std::any::Any
    }
    fn into_any(self: Box<Self>) -> ::std::boxed::Box<::std::any::Any> {
        self
    }

    fn descriptor(&self) -> &'static ::protobuf::reflect::MessageDescriptor {
        ::protobuf::MessageStatic::descriptor_static(None::<Self>)
    }
}

impl ::protobuf::MessageStatic for Status {
    fn new() -> Status {
        Status::new()
    }

    fn descriptor_static(_: ::std::option::Option<Status>) -> &'static ::protobuf::reflect::MessageDescriptor {
        static mut descriptor: ::protobuf::lazy::Lazy<::protobuf::reflect::MessageDescriptor> = ::protobuf::lazy::Lazy {
            lock: ::protobuf::lazy::ONCE_INIT,
            ptr: 0 as *const ::protobuf::reflect::MessageDescriptor,
        };
        unsafe {
            descriptor.get(|| {
                let mut fields = ::std::vec::Vec::new();
                fields.push(::protobuf::reflect::accessor::make_simple_field_accessor::<_, ::protobuf::types::ProtobufTypeBytes>(
                    "hash",
                    Status::get_hash_for_reflect,
                    Status::mut_hash_for_reflect,
                ));
                fields.push(::protobuf::reflect::accessor::make_simple_field_accessor::<_, ::protobuf::types::ProtobufTypeUint64>(
                    "height",
                    Status::get_height_for_reflect,
                    Status::mut_height_for_reflect,
                ));
                ::protobuf::reflect::MessageDescriptor::new::<Status>(
                    "Status",
                    fields,
                    file_descriptor_proto()
                )
            })
        }
    }
}

impl ::protobuf::Clear for Status {
    fn clear(&mut self) {
        self.clear_hash();
        self.clear_height();
        self.unknown_fields.clear();
    }
}

impl ::std::fmt::Debug for Status {
    fn fmt(&self, f: &mut ::std::fmt::Formatter) -> ::std::fmt::Result {
        ::protobuf::text_format::fmt(self, f)
    }
}

impl ::protobuf::reflect::ProtobufValue for Status {
    fn as_ref(&self) -> ::protobuf::reflect::ProtobufValueRef {
        ::protobuf::reflect::ProtobufValueRef::Message(self)
    }
}

#[derive(PartialEq,Clone,Default)]
pub struct RichStatus {
    // message fields
    pub hash: ::std::vec::Vec<u8>,
    pub height: u64,
    pub nodes: ::protobuf::RepeatedField<::std::vec::Vec<u8>>,
    // special fields
    unknown_fields: ::protobuf::UnknownFields,
    cached_size: ::protobuf::CachedSize,
}

// see codegen.rs for the explanation why impl Sync explicitly
unsafe impl ::std::marker::Sync for RichStatus {}

impl RichStatus {
    pub fn new() -> RichStatus {
        ::std::default::Default::default()
    }

    pub fn default_instance() -> &'static RichStatus {
        static mut instance: ::protobuf::lazy::Lazy<RichStatus> = ::protobuf::lazy::Lazy {
            lock: ::protobuf::lazy::ONCE_INIT,
            ptr: 0 as *const RichStatus,
        };
        unsafe {
            instance.get(RichStatus::new)
        }
    }

    // bytes hash = 1;

    pub fn clear_hash(&mut self) {
        self.hash.clear();
    }

    // Param is passed by value, moved
    pub fn set_hash(&mut self, v: ::std::vec::Vec<u8>) {
        self.hash = v;
    }

    // Mutable pointer to the field.
    // If field is not initialized, it is initialized with default value first.
    pub fn mut_hash(&mut self) -> &mut ::std::vec::Vec<u8> {
        &mut self.hash
    }

    // Take field
    pub fn take_hash(&mut self) -> ::std::vec::Vec<u8> {
        ::std::mem::replace(&mut self.hash, ::std::vec::Vec::new())
    }

    pub fn get_hash(&self) -> &[u8] {
        &self.hash
    }

    fn get_hash_for_reflect(&self) -> &::std::vec::Vec<u8> {
        &self.hash
    }

    fn mut_hash_for_reflect(&mut self) -> &mut ::std::vec::Vec<u8> {
        &mut self.hash
    }

    // uint64 height = 2;

    pub fn clear_height(&mut self) {
        self.height = 0;
    }

    // Param is passed by value, moved
    pub fn set_height(&mut self, v: u64) {
        self.height = v;
    }

    pub fn get_height(&self) -> u64 {
        self.height
    }

    fn get_height_for_reflect(&self) -> &u64 {
        &self.height
    }

    fn mut_height_for_reflect(&mut self) -> &mut u64 {
        &mut self.height
    }

    // repeated bytes nodes = 3;

    pub fn clear_nodes(&mut self) {
        self.nodes.clear();
    }

    // Param is passed by value, moved
    pub fn set_nodes(&mut self, v: ::protobuf::RepeatedField<::std::vec::Vec<u8>>) {
        self.nodes = v;
    }

    // Mutable pointer to the field.
    pub fn mut_nodes(&mut self) -> &mut ::protobuf::RepeatedField<::std::vec::Vec<u8>> {
        &mut self.nodes
    }

    // Take field
    pub fn take_nodes(&mut self) -> ::protobuf::RepeatedField<::std::vec::Vec<u8>> {
        ::std::mem::replace(&mut self.nodes, ::protobuf::RepeatedField::new())
    }

    pub fn get_nodes(&self) -> &[::std::vec::Vec<u8>] {
        &self.nodes
    }

    fn get_nodes_for_reflect(&self) -> &::protobuf::RepeatedField<::std::vec::Vec<u8>> {
        &self.nodes
    }

    fn mut_nodes_for_reflect(&mut self) -> &mut ::protobuf::RepeatedField<::std::vec::Vec<u8>> {
        &mut self.nodes
    }
}

impl ::protobuf::Message for RichStatus {
    fn is_initialized(&self) -> bool {
        true
    }

    fn merge_from(&mut self, is: &mut ::protobuf::CodedInputStream) -> ::protobuf::ProtobufResult<()> {
        while !is.eof()? {
            let (field_number, wire_type) = is.read_tag_unpack()?;
            match field_number {
                1 => {
                    ::protobuf::rt::read_singular_proto3_bytes_into(wire_type, is, &mut self.hash)?;
                },
                2 => {
                    if wire_type != ::protobuf::wire_format::WireTypeVarint {
                        return ::std::result::Result::Err(::protobuf::rt::unexpected_wire_type(wire_type));
                    }
                    let tmp = is.read_uint64()?;
                    self.height = tmp;
                },
                3 => {
                    ::protobuf::rt::read_repeated_bytes_into(wire_type, is, &mut self.nodes)?;
                },
                _ => {
                    ::protobuf::rt::read_unknown_or_skip_group(field_number, wire_type, is, self.mut_unknown_fields())?;
                },
            };
        }
        ::std::result::Result::Ok(())
    }

    // Compute sizes of nested messages
    #[allow(unused_variables)]
    fn compute_size(&self) -> u32 {
        let mut my_size = 0;
        if !self.hash.is_empty() {
            my_size += ::protobuf::rt::bytes_size(1, &self.hash);
        }
        if self.height != 0 {
            my_size += ::protobuf::rt::value_size(2, self.height, ::protobuf::wire_format::WireTypeVarint);
        }
        for value in &self.nodes {
            my_size += ::protobuf::rt::bytes_size(3, &value);
        };
        my_size += ::protobuf::rt::unknown_fields_size(self.get_unknown_fields());
        self.cached_size.set(my_size);
        my_size
    }

    fn write_to_with_cached_sizes(&self, os: &mut ::protobuf::CodedOutputStream) -> ::protobuf::ProtobufResult<()> {
        if !self.hash.is_empty() {
            os.write_bytes(1, &self.hash)?;
        }
        if self.height != 0 {
            os.write_uint64(2, self.height)?;
        }
        for v in &self.nodes {
            os.write_bytes(3, &v)?;
        };
        os.write_unknown_fields(self.get_unknown_fields())?;
        ::std::result::Result::Ok(())
    }

    fn get_cached_size(&self) -> u32 {
        self.cached_size.get()
    }

    fn get_unknown_fields(&self) -> &::protobuf::UnknownFields {
        &self.unknown_fields
    }

    fn mut_unknown_fields(&mut self) -> &mut ::protobuf::UnknownFields {
        &mut self.unknown_fields
    }

    fn as_any(&self) -> &::std::any::Any {
        self as &::std::any::Any
    }
    fn as_any_mut(&mut self) -> &mut ::std::any::Any {
        self as &mut ::std::any::Any
    }
    fn into_any(self: Box<Self>) -> ::std::boxed::Box<::std::any::Any> {
        self
    }

    fn descriptor(&self) -> &'static ::protobuf::reflect::MessageDescriptor {
        ::protobuf::MessageStatic::descriptor_static(None::<Self>)
    }
}

impl ::protobuf::MessageStatic for RichStatus {
    fn new() -> RichStatus {
        RichStatus::new()
    }

    fn descriptor_static(_: ::std::option::Option<RichStatus>) -> &'static ::protobuf::reflect::MessageDescriptor {
        static mut descriptor: ::protobuf::lazy::Lazy<::protobuf::reflect::MessageDescriptor> = ::protobuf::lazy::Lazy {
            lock: ::protobuf::lazy::ONCE_INIT,
            ptr: 0 as *const ::protobuf::reflect::MessageDescriptor,
        };
        unsafe {
            descriptor.get(|| {
                let mut fields = ::std::vec::Vec::new();
                fields.push(::protobuf::reflect::accessor::make_simple_field_accessor::<_, ::protobuf::types::ProtobufTypeBytes>(
                    "hash",
                    RichStatus::get_hash_for_reflect,
                    RichStatus::mut_hash_for_reflect,
                ));
                fields.push(::protobuf::reflect::accessor::make_simple_field_accessor::<_, ::protobuf::types::ProtobufTypeUint64>(
                    "height",
                    RichStatus::get_height_for_reflect,
                    RichStatus::mut_height_for_reflect,
                ));
                fields.push(::protobuf::reflect::accessor::make_repeated_field_accessor::<_, ::protobuf::types::ProtobufTypeBytes>(
                    "nodes",
                    RichStatus::get_nodes_for_reflect,
                    RichStatus::mut_nodes_for_reflect,
                ));
                ::protobuf::reflect::MessageDescriptor::new::<RichStatus>(
                    "RichStatus",
                    fields,
                    file_descriptor_proto()
                )
            })
        }
    }
}

impl ::protobuf::Clear for RichStatus {
    fn clear(&mut self) {
        self.clear_hash();
        self.clear_height();
        self.clear_nodes();
        self.unknown_fields.clear();
    }
}

impl ::std::fmt::Debug for RichStatus {
    fn fmt(&self, f: &mut ::std::fmt::Formatter) -> ::std::fmt::Result {
        ::protobuf::text_format::fmt(self, f)
    }
}

impl ::protobuf::reflect::ProtobufValue for RichStatus {
    fn as_ref(&self) -> ::protobuf::reflect::ProtobufValueRef {
        ::protobuf::reflect::ProtobufValueRef::Message(self)
    }
}

#[derive(PartialEq,Clone,Default)]
pub struct Transaction {
    // message fields
    pub to: ::std::string::String,
    pub nonce: ::std::string::String,
    pub valid_until_block: u64,
    pub data: ::std::vec::Vec<u8>,
    // special fields
    unknown_fields: ::protobuf::UnknownFields,
    cached_size: ::protobuf::CachedSize,
}

// see codegen.rs for the explanation why impl Sync explicitly
unsafe impl ::std::marker::Sync for Transaction {}

impl Transaction {
    pub fn new() -> Transaction {
        ::std::default::Default::default()
    }

    pub fn default_instance() -> &'static Transaction {
        static mut instance: ::protobuf::lazy::Lazy<Transaction> = ::protobuf::lazy::Lazy {
            lock: ::protobuf::lazy::ONCE_INIT,
            ptr: 0 as *const Transaction,
        };
        unsafe {
            instance.get(Transaction::new)
        }
    }

    // string to = 1;

    pub fn clear_to(&mut self) {
        self.to.clear();
    }

    // Param is passed by value, moved
    pub fn set_to(&mut self, v: ::std::string::String) {
        self.to = v;
    }

    // Mutable pointer to the field.
    // If field is not initialized, it is initialized with default value first.
    pub fn mut_to(&mut self) -> &mut ::std::string::String {
        &mut self.to
    }

    // Take field
    pub fn take_to(&mut self) -> ::std::string::String {
        ::std::mem::replace(&mut self.to, ::std::string::String::new())
    }

    pub fn get_to(&self) -> &str {
        &self.to
    }

    fn get_to_for_reflect(&self) -> &::std::string::String {
        &self.to
    }

    fn mut_to_for_reflect(&mut self) -> &mut ::std::string::String {
        &mut self.to
    }

    // string nonce = 2;

    pub fn clear_nonce(&mut self) {
        self.nonce.clear();
    }

    // Param is passed by value, moved
    pub fn set_nonce(&mut self, v: ::std::string::String) {
        self.nonce = v;
    }

    // Mutable pointer to the field.
    // If field is not initialized, it is initialized with default value first.
    pub fn mut_nonce(&mut self) -> &mut ::std::string::String {
        &mut self.nonce
    }

    // Take field
    pub fn take_nonce(&mut self) -> ::std::string::String {
        ::std::mem::replace(&mut self.nonce, ::std::string::String::new())
    }

    pub fn get_nonce(&self) -> &str {
        &self.nonce
    }

    fn get_nonce_for_reflect(&self) -> &::std::string::String {
        &self.nonce
    }

    fn mut_nonce_for_reflect(&mut self) -> &mut ::std::string::String {
        &mut self.nonce
    }

    // uint64 valid_until_block = 3;

    pub fn clear_valid_until_block(&mut self) {
        self.valid_until_block = 0;
    }

    // Param is passed by value, moved
    pub fn set_valid_until_block(&mut self, v: u64) {
        self.valid_until_block = v;
    }

    pub fn get_valid_until_block(&self) -> u64 {
        self.valid_until_block
    }

    fn get_valid_until_block_for_reflect(&self) -> &u64 {
        &self.valid_until_block
    }

    fn mut_valid_until_block_for_reflect(&mut self) -> &mut u64 {
        &mut self.valid_until_block
    }

    // bytes data = 4;

    pub fn clear_data(&mut self) {
        self.data.clear();
    }

    // Param is passed by value, moved
    pub fn set_data(&mut self, v: ::std::vec::Vec<u8>) {
        self.data = v;
    }

    // Mutable pointer to the field.
    // If field is not initialized, it is initialized with default value first.
    pub fn mut_data(&mut self) -> &mut ::std::vec::Vec<u8> {
        &mut self.data
    }

    // Take field
    pub fn take_data(&mut self) -> ::std::vec::Vec<u8> {
        ::std::mem::replace(&mut self.data, ::std::vec::Vec::new())
    }

    pub fn get_data(&self) -> &[u8] {
        &self.data
    }

    fn get_data_for_reflect(&self) -> &::std::vec::Vec<u8> {
        &self.data
    }

    fn mut_data_for_reflect(&mut self) -> &mut ::std::vec::Vec<u8> {
        &mut self.data
    }
}

impl ::protobuf::Message for Transaction {
    fn is_initialized(&self) -> bool {
        true
    }

    fn merge_from(&mut self, is: &mut ::protobuf::CodedInputStream) -> ::protobuf::ProtobufResult<()> {
        while !is.eof()? {
            let (field_number, wire_type) = is.read_tag_unpack()?;
            match field_number {
                1 => {
                    ::protobuf::rt::read_singular_proto3_string_into(wire_type, is, &mut self.to)?;
                },
                2 => {
                    ::protobuf::rt::read_singular_proto3_string_into(wire_type, is, &mut self.nonce)?;
                },
                3 => {
                    if wire_type != ::protobuf::wire_format::WireTypeVarint {
                        return ::std::result::Result::Err(::protobuf::rt::unexpected_wire_type(wire_type));
                    }
                    let tmp = is.read_uint64()?;
                    self.valid_until_block = tmp;
                },
                4 => {
                    ::protobuf::rt::read_singular_proto3_bytes_into(wire_type, is, &mut self.data)?;
                },
                _ => {
                    ::protobuf::rt::read_unknown_or_skip_group(field_number, wire_type, is, self.mut_unknown_fields())?;
                },
            };
        }
        ::std::result::Result::Ok(())
    }

    // Compute sizes of nested messages
    #[allow(unused_variables)]
    fn compute_size(&self) -> u32 {
        let mut my_size = 0;
        if !self.to.is_empty() {
            my_size += ::protobuf::rt::string_size(1, &self.to);
        }
        if !self.nonce.is_empty() {
            my_size += ::protobuf::rt::string_size(2, &self.nonce);
        }
        if self.valid_until_block != 0 {
            my_size += ::protobuf::rt::value_size(3, self.valid_until_block, ::protobuf::wire_format::WireTypeVarint);
        }
        if !self.data.is_empty() {
            my_size += ::protobuf::rt::bytes_size(4, &self.data);
        }
        my_size += ::protobuf::rt::unknown_fields_size(self.get_unknown_fields());
        self.cached_size.set(my_size);
        my_size
    }

    fn write_to_with_cached_sizes(&self, os: &mut ::protobuf::CodedOutputStream) -> ::protobuf::ProtobufResult<()> {
        if !self.to.is_empty() {
            os.write_string(1, &self.to)?;
        }
        if !self.nonce.is_empty() {
            os.write_string(2, &self.nonce)?;
        }
        if self.valid_until_block != 0 {
            os.write_uint64(3, self.valid_until_block)?;
        }
        if !self.data.is_empty() {
            os.write_bytes(4, &self.data)?;
        }
        os.write_unknown_fields(self.get_unknown_fields())?;
        ::std::result::Result::Ok(())
    }

    fn get_cached_size(&self) -> u32 {
        self.cached_size.get()
    }

    fn get_unknown_fields(&self) -> &::protobuf::UnknownFields {
        &self.unknown_fields
    }

    fn mut_unknown_fields(&mut self) -> &mut ::protobuf::UnknownFields {
        &mut self.unknown_fields
    }

    fn as_any(&self) -> &::std::any::Any {
        self as &::std::any::Any
    }
    fn as_any_mut(&mut self) -> &mut ::std::any::Any {
        self as &mut ::std::any::Any
    }
    fn into_any(self: Box<Self>) -> ::std::boxed::Box<::std::any::Any> {
        self
    }

    fn descriptor(&self) -> &'static ::protobuf::reflect::MessageDescriptor {
        ::protobuf::MessageStatic::descriptor_static(None::<Self>)
    }
}

impl ::protobuf::MessageStatic for Transaction {
    fn new() -> Transaction {
        Transaction::new()
    }

    fn descriptor_static(_: ::std::option::Option<Transaction>) -> &'static ::protobuf::reflect::MessageDescriptor {
        static mut descriptor: ::protobuf::lazy::Lazy<::protobuf::reflect::MessageDescriptor> = ::protobuf::lazy::Lazy {
            lock: ::protobuf::lazy::ONCE_INIT,
            ptr: 0 as *const ::protobuf::reflect::MessageDescriptor,
        };
        unsafe {
            descriptor.get(|| {
                let mut fields = ::std::vec::Vec::new();
                fields.push(::protobuf::reflect::accessor::make_simple_field_accessor::<_, ::protobuf::types::ProtobufTypeString>(
                    "to",
                    Transaction::get_to_for_reflect,
                    Transaction::mut_to_for_reflect,
                ));
                fields.push(::protobuf::reflect::accessor::make_simple_field_accessor::<_, ::protobuf::types::ProtobufTypeString>(
                    "nonce",
                    Transaction::get_nonce_for_reflect,
                    Transaction::mut_nonce_for_reflect,
                ));
                fields.push(::protobuf::reflect::accessor::make_simple_field_accessor::<_, ::protobuf::types::ProtobufTypeUint64>(
                    "valid_until_block",
                    Transaction::get_valid_until_block_for_reflect,
                    Transaction::mut_valid_until_block_for_reflect,
                ));
                fields.push(::protobuf::reflect::accessor::make_simple_field_accessor::<_, ::protobuf::types::ProtobufTypeBytes>(
                    "data",
                    Transaction::get_data_for_reflect,
                    Transaction::mut_data_for_reflect,
                ));
                ::protobuf::reflect::MessageDescriptor::new::<Transaction>(
                    "Transaction",
                    fields,
                    file_descriptor_proto()
                )
            })
        }
    }
}

impl ::protobuf::Clear for Transaction {
    fn clear(&mut self) {
        self.clear_to();
        self.clear_nonce();
        self.clear_valid_until_block();
        self.clear_data();
        self.unknown_fields.clear();
    }
}

impl ::std::fmt::Debug for Transaction {
    fn fmt(&self, f: &mut ::std::fmt::Formatter) -> ::std::fmt::Result {
        ::protobuf::text_format::fmt(self, f)
    }
}

impl ::protobuf::reflect::ProtobufValue for Transaction {
    fn as_ref(&self) -> ::protobuf::reflect::ProtobufValueRef {
        ::protobuf::reflect::ProtobufValueRef::Message(self)
    }
}

#[derive(PartialEq,Clone,Default)]
pub struct UnverifiedTransaction {
    // message fields
    pub transaction: ::protobuf::SingularPtrField<Transaction>,
    pub signature: ::std::vec::Vec<u8>,
    pub crypto: Crypto,
    // special fields
    unknown_fields: ::protobuf::UnknownFields,
    cached_size: ::protobuf::CachedSize,
}

// see codegen.rs for the explanation why impl Sync explicitly
unsafe impl ::std::marker::Sync for UnverifiedTransaction {}

impl UnverifiedTransaction {
    pub fn new() -> UnverifiedTransaction {
        ::std::default::Default::default()
    }

    pub fn default_instance() -> &'static UnverifiedTransaction {
        static mut instance: ::protobuf::lazy::Lazy<UnverifiedTransaction> = ::protobuf::lazy::Lazy {
            lock: ::protobuf::lazy::ONCE_INIT,
            ptr: 0 as *const UnverifiedTransaction,
        };
        unsafe {
            instance.get(UnverifiedTransaction::new)
        }
    }

    // .Transaction transaction = 1;

    pub fn clear_transaction(&mut self) {
        self.transaction.clear();
    }

    pub fn has_transaction(&self) -> bool {
        self.transaction.is_some()
    }

    // Param is passed by value, moved
    pub fn set_transaction(&mut self, v: Transaction) {
        self.transaction = ::protobuf::SingularPtrField::some(v);
    }

    // Mutable pointer to the field.
    // If field is not initialized, it is initialized with default value first.
    pub fn mut_transaction(&mut self) -> &mut Transaction {
        if self.transaction.is_none() {
            self.transaction.set_default();
        }
        self.transaction.as_mut().unwrap()
    }

    // Take field
    pub fn take_transaction(&mut self) -> Transaction {
        self.transaction.take().unwrap_or_else(|| Transaction::new())
    }

    pub fn get_transaction(&self) -> &Transaction {
        self.transaction.as_ref().unwrap_or_else(|| Transaction::default_instance())
    }

    fn get_transaction_for_reflect(&self) -> &::protobuf::SingularPtrField<Transaction> {
        &self.transaction
    }

    fn mut_transaction_for_reflect(&mut self) -> &mut ::protobuf::SingularPtrField<Transaction> {
        &mut self.transaction
    }

    // bytes signature = 2;

    pub fn clear_signature(&mut self) {
        self.signature.clear();
    }

    // Param is passed by value, moved
    pub fn set_signature(&mut self, v: ::std::vec::Vec<u8>) {
        self.signature = v;
    }

    // Mutable pointer to the field.
    // If field is not initialized, it is initialized with default value first.
    pub fn mut_signature(&mut self) -> &mut ::std::vec::Vec<u8> {
        &mut self.signature
    }

    // Take field
    pub fn take_signature(&mut self) -> ::std::vec::Vec<u8> {
        ::std::mem::replace(&mut self.signature, ::std::vec::Vec::new())
    }

    pub fn get_signature(&self) -> &[u8] {
        &self.signature
    }

    fn get_signature_for_reflect(&self) -> &::std::vec::Vec<u8> {
        &self.signature
    }

    fn mut_signature_for_reflect(&mut self) -> &mut ::std::vec::Vec<u8> {
        &mut self.signature
    }

    // .Crypto crypto = 3;

    pub fn clear_crypto(&mut self) {
        self.crypto = Crypto::SECP;
    }

    // Param is passed by value, moved
    pub fn set_crypto(&mut self, v: Crypto) {
        self.crypto = v;
    }

    pub fn get_crypto(&self) -> Crypto {
        self.crypto
    }

    fn get_crypto_for_reflect(&self) -> &Crypto {
        &self.crypto
    }

    fn mut_crypto_for_reflect(&mut self) -> &mut Crypto {
        &mut self.crypto
    }
}

impl ::protobuf::Message for UnverifiedTransaction {
    fn is_initialized(&self) -> bool {
        for v in &self.transaction {
            if !v.is_initialized() {
                return false;
            }
        };
        true
    }

    fn merge_from(&mut self, is: &mut ::protobuf::CodedInputStream) -> ::protobuf::ProtobufResult<()> {
        while !is.eof()? {
            let (field_number, wire_type) = is.read_tag_unpack()?;
            match field_number {
                1 => {
                    ::protobuf::rt::read_singular_message_into(wire_type, is, &mut self.transaction)?;
                },
                2 => {
                    ::protobuf::rt::read_singular_proto3_bytes_into(wire_type, is, &mut self.signature)?;
                },
                3 => {
                    if wire_type != ::protobuf::wire_format::WireTypeVarint {
                        return ::std::result::Result::Err(::protobuf::rt::unexpected_wire_type(wire_type));
                    }
                    let tmp = is.read_enum()?;
                    self.crypto = tmp;
                },
                _ => {
                    ::protobuf::rt::read_unknown_or_skip_group(field_number, wire_type, is, self.mut_unknown_fields())?;
                },
            };
        }
        ::std::result::Result::Ok(())
    }

    // Compute sizes of nested messages
    #[allow(unused_variables)]
    fn compute_size(&self) -> u32 {
        let mut my_size = 0;
        if let Some(ref v) = self.transaction.as_ref() {
            let len = v.compute_size();
            my_size += 1 + ::protobuf::rt::compute_raw_varint32_size(len) + len;
        }
        if !self.signature.is_empty() {
            my_size += ::protobuf::rt::bytes_size(2, &self.signature);
        }
        if self.crypto != Crypto::SECP {
            my_size += ::protobuf::rt::enum_size(3, self.crypto);
        }
        my_size += ::protobuf::rt::unknown_fields_size(self.get_unknown_fields());
        self.cached_size.set(my_size);
        my_size
    }

    fn write_to_with_cached_sizes(&self, os: &mut ::protobuf::CodedOutputStream) -> ::protobuf::ProtobufResult<()> {
        if let Some(ref v) = self.transaction.as_ref() {
            os.write_tag(1, ::protobuf::wire_format::WireTypeLengthDelimited)?;
            os.write_raw_varint32(v.get_cached_size())?;
            v.write_to_with_cached_sizes(os)?;
        }
        if !self.signature.is_empty() {
            os.write_bytes(2, &self.signature)?;
        }
        if self.crypto != Crypto::SECP {
            os.write_enum(3, self.crypto.value())?;
        }
        os.write_unknown_fields(self.get_unknown_fields())?;
        ::std::result::Result::Ok(())
    }

    fn get_cached_size(&self) -> u32 {
        self.cached_size.get()
    }

    fn get_unknown_fields(&self) -> &::protobuf::UnknownFields {
        &self.unknown_fields
    }

    fn mut_unknown_fields(&mut self) -> &mut ::protobuf::UnknownFields {
        &mut self.unknown_fields
    }

    fn as_any(&self) -> &::std::any::Any {
        self as &::std::any::Any
    }
    fn as_any_mut(&mut self) -> &mut ::std::any::Any {
        self as &mut ::std::any::Any
    }
    fn into_any(self: Box<Self>) -> ::std::boxed::Box<::std::any::Any> {
        self
    }

    fn descriptor(&self) -> &'static ::protobuf::reflect::MessageDescriptor {
        ::protobuf::MessageStatic::descriptor_static(None::<Self>)
    }
}

impl ::protobuf::MessageStatic for UnverifiedTransaction {
    fn new() -> UnverifiedTransaction {
        UnverifiedTransaction::new()
    }

    fn descriptor_static(_: ::std::option::Option<UnverifiedTransaction>) -> &'static ::protobuf::reflect::MessageDescriptor {
        static mut descriptor: ::protobuf::lazy::Lazy<::protobuf::reflect::MessageDescriptor> = ::protobuf::lazy::Lazy {
            lock: ::protobuf::lazy::ONCE_INIT,
            ptr: 0 as *const ::protobuf::reflect::MessageDescriptor,
        };
        unsafe {
            descriptor.get(|| {
                let mut fields = ::std::vec::Vec::new();
                fields.push(::protobuf::reflect::accessor::make_singular_ptr_field_accessor::<_, ::protobuf::types::ProtobufTypeMessage<Transaction>>(
                    "transaction",
                    UnverifiedTransaction::get_transaction_for_reflect,
                    UnverifiedTransaction::mut_transaction_for_reflect,
                ));
                fields.push(::protobuf::reflect::accessor::make_simple_field_accessor::<_, ::protobuf::types::ProtobufTypeBytes>(
                    "signature",
                    UnverifiedTransaction::get_signature_for_reflect,
                    UnverifiedTransaction::mut_signature_for_reflect,
                ));
                fields.push(::protobuf::reflect::accessor::make_simple_field_accessor::<_, ::protobuf::types::ProtobufTypeEnum<Crypto>>(
                    "crypto",
                    UnverifiedTransaction::get_crypto_for_reflect,
                    UnverifiedTransaction::mut_crypto_for_reflect,
                ));
                ::protobuf::reflect::MessageDescriptor::new::<UnverifiedTransaction>(
                    "UnverifiedTransaction",
                    fields,
                    file_descriptor_proto()
                )
            })
        }
    }
}

impl ::protobuf::Clear for UnverifiedTransaction {
    fn clear(&mut self) {
        self.clear_transaction();
        self.clear_signature();
        self.clear_crypto();
        self.unknown_fields.clear();
    }
}

impl ::std::fmt::Debug for UnverifiedTransaction {
    fn fmt(&self, f: &mut ::std::fmt::Formatter) -> ::std::fmt::Result {
        ::protobuf::text_format::fmt(self, f)
    }
}

impl ::protobuf::reflect::ProtobufValue for UnverifiedTransaction {
    fn as_ref(&self) -> ::protobuf::reflect::ProtobufValueRef {
        ::protobuf::reflect::ProtobufValueRef::Message(self)
    }
}

#[derive(PartialEq,Clone,Default)]
pub struct SignedTransaction {
    // message fields
    pub transaction_with_sig: ::protobuf::SingularPtrField<UnverifiedTransaction>,
    pub tx_hash: ::std::vec::Vec<u8>,
    pub signer: ::std::vec::Vec<u8>,
    // special fields
    unknown_fields: ::protobuf::UnknownFields,
    cached_size: ::protobuf::CachedSize,
}

// see codegen.rs for the explanation why impl Sync explicitly
unsafe impl ::std::marker::Sync for SignedTransaction {}

impl SignedTransaction {
    pub fn new() -> SignedTransaction {
        ::std::default::Default::default()
    }

    pub fn default_instance() -> &'static SignedTransaction {
        static mut instance: ::protobuf::lazy::Lazy<SignedTransaction> = ::protobuf::lazy::Lazy {
            lock: ::protobuf::lazy::ONCE_INIT,
            ptr: 0 as *const SignedTransaction,
        };
        unsafe {
            instance.get(SignedTransaction::new)
        }
    }

    // .UnverifiedTransaction transaction_with_sig = 1;

    pub fn clear_transaction_with_sig(&mut self) {
        self.transaction_with_sig.clear();
    }

    pub fn has_transaction_with_sig(&self) -> bool {
        self.transaction_with_sig.is_some()
    }

    // Param is passed by value, moved
    pub fn set_transaction_with_sig(&mut self, v: UnverifiedTransaction) {
        self.transaction_with_sig = ::protobuf::SingularPtrField::some(v);
    }

    // Mutable pointer to the field.
    // If field is not initialized, it is initialized with default value first.
    pub fn mut_transaction_with_sig(&mut self) -> &mut UnverifiedTransaction {
        if self.transaction_with_sig.is_none() {
            self.transaction_with_sig.set_default();
        }
        self.transaction_with_sig.as_mut().unwrap()
    }

    // Take field
    pub fn take_transaction_with_sig(&mut self) -> UnverifiedTransaction {
        self.transaction_with_sig.take().unwrap_or_else(|| UnverifiedTransaction::new())
    }

    pub fn get_transaction_with_sig(&self) -> &UnverifiedTransaction {
        self.transaction_with_sig.as_ref().unwrap_or_else(|| UnverifiedTransaction::default_instance())
    }

    fn get_transaction_with_sig_for_reflect(&self) -> &::protobuf::SingularPtrField<UnverifiedTransaction> {
        &self.transaction_with_sig
    }

    fn mut_transaction_with_sig_for_reflect(&mut self) -> &mut ::protobuf::SingularPtrField<UnverifiedTransaction> {
        &mut self.transaction_with_sig
    }

    // bytes tx_hash = 2;

    pub fn clear_tx_hash(&mut self) {
        self.tx_hash.clear();
    }

    // Param is passed by value, moved
    pub fn set_tx_hash(&mut self, v: ::std::vec::Vec<u8>) {
        self.tx_hash = v;
    }

    // Mutable pointer to the field.
    // If field is not initialized, it is initialized with default value first.
    pub fn mut_tx_hash(&mut self) -> &mut ::std::vec::Vec<u8> {
        &mut self.tx_hash
    }

    // Take field
    pub fn take_tx_hash(&mut self) -> ::std::vec::Vec<u8> {
        ::std::mem::replace(&mut self.tx_hash, ::std::vec::Vec::new())
    }

    pub fn get_tx_hash(&self) -> &[u8] {
        &self.tx_hash
    }

    fn get_tx_hash_for_reflect(&self) -> &::std::vec::Vec<u8> {
        &self.tx_hash
    }

    fn mut_tx_hash_for_reflect(&mut self) -> &mut ::std::vec::Vec<u8> {
        &mut self.tx_hash
    }

    // bytes signer = 3;

    pub fn clear_signer(&mut self) {
        self.signer.clear();
    }

    // Param is passed by value, moved
    pub fn set_signer(&mut self, v: ::std::vec::Vec<u8>) {
        self.signer = v;
    }

    // Mutable pointer to the field.
    // If field is not initialized, it is initialized with default value first.
    pub fn mut_signer(&mut self) -> &mut ::std::vec::Vec<u8> {
        &mut self.signer
    }

    // Take field
    pub fn take_signer(&mut self) -> ::std::vec::Vec<u8> {
        ::std::mem::replace(&mut self.signer, ::std::vec::Vec::new())
    }

    pub fn get_signer(&self) -> &[u8] {
        &self.signer
    }

    fn get_signer_for_reflect(&self) -> &::std::vec::Vec<u8> {
        &self.signer
    }

    fn mut_signer_for_reflect(&mut self) -> &mut ::std::vec::Vec<u8> {
        &mut self.signer
    }
}

impl ::protobuf::Message for SignedTransaction {
    fn is_initialized(&self) -> bool {
        for v in &self.transaction_with_sig {
            if !v.is_initialized() {
                return false;
            }
        };
        true
    }

    fn merge_from(&mut self, is: &mut ::protobuf::CodedInputStream) -> ::protobuf::ProtobufResult<()> {
        while !is.eof()? {
            let (field_number, wire_type) = is.read_tag_unpack()?;
            match field_number {
                1 => {
                    ::protobuf::rt::read_singular_message_into(wire_type, is, &mut self.transaction_with_sig)?;
                },
                2 => {
                    ::protobuf::rt::read_singular_proto3_bytes_into(wire_type, is, &mut self.tx_hash)?;
                },
                3 => {
                    ::protobuf::rt::read_singular_proto3_bytes_into(wire_type, is, &mut self.signer)?;
                },
                _ => {
                    ::protobuf::rt::read_unknown_or_skip_group(field_number, wire_type, is, self.mut_unknown_fields())?;
                },
            };
        }
        ::std::result::Result::Ok(())
    }

    // Compute sizes of nested messages
    #[allow(unused_variables)]
    fn compute_size(&self) -> u32 {
        let mut my_size = 0;
        if let Some(ref v) = self.transaction_with_sig.as_ref() {
            let len = v.compute_size();
            my_size += 1 + ::protobuf::rt::compute_raw_varint32_size(len) + len;
        }
        if !self.tx_hash.is_empty() {
            my_size += ::protobuf::rt::bytes_size(2, &self.tx_hash);
        }
        if !self.signer.is_empty() {
            my_size += ::protobuf::rt::bytes_size(3, &self.signer);
        }
        my_size += ::protobuf::rt::unknown_fields_size(self.get_unknown_fields());
        self.cached_size.set(my_size);
        my_size
    }

    fn write_to_with_cached_sizes(&self, os: &mut ::protobuf::CodedOutputStream) -> ::protobuf::ProtobufResult<()> {
        if let Some(ref v) = self.transaction_with_sig.as_ref() {
            os.write_tag(1, ::protobuf::wire_format::WireTypeLengthDelimited)?;
            os.write_raw_varint32(v.get_cached_size())?;
            v.write_to_with_cached_sizes(os)?;
        }
        if !self.tx_hash.is_empty() {
            os.write_bytes(2, &self.tx_hash)?;
        }
        if !self.signer.is_empty() {
            os.write_bytes(3, &self.signer)?;
        }
        os.write_unknown_fields(self.get_unknown_fields())?;
        ::std::result::Result::Ok(())
    }

    fn get_cached_size(&self) -> u32 {
        self.cached_size.get()
    }

    fn get_unknown_fields(&self) -> &::protobuf::UnknownFields {
        &self.unknown_fields
    }

    fn mut_unknown_fields(&mut self) -> &mut ::protobuf::UnknownFields {
        &mut self.unknown_fields
    }

    fn as_any(&self) -> &::std::any::Any {
        self as &::std::any::Any
    }
    fn as_any_mut(&mut self) -> &mut ::std::any::Any {
        self as &mut ::std::any::Any
    }
    fn into_any(self: Box<Self>) -> ::std::boxed::Box<::std::any::Any> {
        self
    }

    fn descriptor(&self) -> &'static ::protobuf::reflect::MessageDescriptor {
        ::protobuf::MessageStatic::descriptor_static(None::<Self>)
    }
}

impl ::protobuf::MessageStatic for SignedTransaction {
    fn new() -> SignedTransaction {
        SignedTransaction::new()
    }

    fn descriptor_static(_: ::std::option::Option<SignedTransaction>) -> &'static ::protobuf::reflect::MessageDescriptor {
        static mut descriptor: ::protobuf::lazy::Lazy<::protobuf::reflect::MessageDescriptor> = ::protobuf::lazy::Lazy {
            lock: ::protobuf::lazy::ONCE_INIT,
            ptr: 0 as *const ::protobuf::reflect::MessageDescriptor,
        };
        unsafe {
            descriptor.get(|| {
                let mut fields = ::std::vec::Vec::new();
                fields.push(::protobuf::reflect::accessor::make_singular_ptr_field_accessor::<_, ::protobuf::types::ProtobufTypeMessage<UnverifiedTransaction>>(
                    "transaction_with_sig",
                    SignedTransaction::get_transaction_with_sig_for_reflect,
                    SignedTransaction::mut_transaction_with_sig_for_reflect,
                ));
                fields.push(::protobuf::reflect::accessor::make_simple_field_accessor::<_, ::protobuf::types::ProtobufTypeBytes>(
                    "tx_hash",
                    SignedTransaction::get_tx_hash_for_reflect,
                    SignedTransaction::mut_tx_hash_for_reflect,
                ));
                fields.push(::protobuf::reflect::accessor::make_simple_field_accessor::<_, ::protobuf::types::ProtobufTypeBytes>(
                    "signer",
                    SignedTransaction::get_signer_for_reflect,
                    SignedTransaction::mut_signer_for_reflect,
                ));
                ::protobuf::reflect::MessageDescriptor::new::<SignedTransaction>(
                    "SignedTransaction",
                    fields,
                    file_descriptor_proto()
                )
            })
        }
    }
}

impl ::protobuf::Clear for SignedTransaction {
    fn clear(&mut self) {
        self.clear_transaction_with_sig();
        self.clear_tx_hash();
        self.clear_signer();
        self.unknown_fields.clear();
    }
}

impl ::std::fmt::Debug for SignedTransaction {
    fn fmt(&self, f: &mut ::std::fmt::Formatter) -> ::std::fmt::Result {
        ::protobuf::text_format::fmt(self, f)
    }
}

impl ::protobuf::reflect::ProtobufValue for SignedTransaction {
    fn as_ref(&self) -> ::protobuf::reflect::ProtobufValueRef {
        ::protobuf::reflect::ProtobufValueRef::Message(self)
    }
}

#[derive(PartialEq,Clone,Default)]
pub struct TxResponse {
    // message fields
    pub hash: ::std::vec::Vec<u8>,
    pub result: ::std::vec::Vec<u8>,
    // special fields
    unknown_fields: ::protobuf::UnknownFields,
    cached_size: ::protobuf::CachedSize,
}

// see codegen.rs for the explanation why impl Sync explicitly
unsafe impl ::std::marker::Sync for TxResponse {}

impl TxResponse {
    pub fn new() -> TxResponse {
        ::std::default::Default::default()
    }

    pub fn default_instance() -> &'static TxResponse {
        static mut instance: ::protobuf::lazy::Lazy<TxResponse> = ::protobuf::lazy::Lazy {
            lock: ::protobuf::lazy::ONCE_INIT,
            ptr: 0 as *const TxResponse,
        };
        unsafe {
            instance.get(TxResponse::new)
        }
    }

    // bytes hash = 1;

    pub fn clear_hash(&mut self) {
        self.hash.clear();
    }

    // Param is passed by value, moved
    pub fn set_hash(&mut self, v: ::std::vec::Vec<u8>) {
        self.hash = v;
    }

    // Mutable pointer to the field.
    // If field is not initialized, it is initialized with default value first.
    pub fn mut_hash(&mut self) -> &mut ::std::vec::Vec<u8> {
        &mut self.hash
    }

    // Take field
    pub fn take_hash(&mut self) -> ::std::vec::Vec<u8> {
        ::std::mem::replace(&mut self.hash, ::std::vec::Vec::new())
    }

    pub fn get_hash(&self) -> &[u8] {
        &self.hash
    }

    fn get_hash_for_reflect(&self) -> &::std::vec::Vec<u8> {
        &self.hash
    }

    fn mut_hash_for_reflect(&mut self) -> &mut ::std::vec::Vec<u8> {
        &mut self.hash
    }

    // bytes result = 2;

    pub fn clear_result(&mut self) {
        self.result.clear();
    }

    // Param is passed by value, moved
    pub fn set_result(&mut self, v: ::std::vec::Vec<u8>) {
        self.result = v;
    }

    // Mutable pointer to the field.
    // If field is not initialized, it is initialized with default value first.
    pub fn mut_result(&mut self) -> &mut ::std::vec::Vec<u8> {
        &mut self.result
    }

    // Take field
    pub fn take_result(&mut self) -> ::std::vec::Vec<u8> {
        ::std::mem::replace(&mut self.result, ::std::vec::Vec::new())
    }

    pub fn get_result(&self) -> &[u8] {
        &self.result
    }

    fn get_result_for_reflect(&self) -> &::std::vec::Vec<u8> {
        &self.result
    }

    fn mut_result_for_reflect(&mut self) -> &mut ::std::vec::Vec<u8> {
        &mut self.result
    }
}

impl ::protobuf::Message for TxResponse {
    fn is_initialized(&self) -> bool {
        true
    }

    fn merge_from(&mut self, is: &mut ::protobuf::CodedInputStream) -> ::protobuf::ProtobufResult<()> {
        while !is.eof()? {
            let (field_number, wire_type) = is.read_tag_unpack()?;
            match field_number {
                1 => {
                    ::protobuf::rt::read_singular_proto3_bytes_into(wire_type, is, &mut self.hash)?;
                },
                2 => {
                    ::protobuf::rt::read_singular_proto3_bytes_into(wire_type, is, &mut self.result)?;
                },
                _ => {
                    ::protobuf::rt::read_unknown_or_skip_group(field_number, wire_type, is, self.mut_unknown_fields())?;
                },
            };
        }
        ::std::result::Result::Ok(())
    }

    // Compute sizes of nested messages
    #[allow(unused_variables)]
    fn compute_size(&self) -> u32 {
        let mut my_size = 0;
        if !self.hash.is_empty() {
            my_size += ::protobuf::rt::bytes_size(1, &self.hash);
        }
        if !self.result.is_empty() {
            my_size += ::protobuf::rt::bytes_size(2, &self.result);
        }
        my_size += ::protobuf::rt::unknown_fields_size(self.get_unknown_fields());
        self.cached_size.set(my_size);
        my_size
    }

    fn write_to_with_cached_sizes(&self, os: &mut ::protobuf::CodedOutputStream) -> ::protobuf::ProtobufResult<()> {
        if !self.hash.is_empty() {
            os.write_bytes(1, &self.hash)?;
        }
        if !self.result.is_empty() {
            os.write_bytes(2, &self.result)?;
        }
        os.write_unknown_fields(self.get_unknown_fields())?;
        ::std::result::Result::Ok(())
    }

    fn get_cached_size(&self) -> u32 {
        self.cached_size.get()
    }

    fn get_unknown_fields(&self) -> &::protobuf::UnknownFields {
        &self.unknown_fields
    }

    fn mut_unknown_fields(&mut self) -> &mut ::protobuf::UnknownFields {
        &mut self.unknown_fields
    }

    fn as_any(&self) -> &::std::any::Any {
        self as &::std::any::Any
    }
    fn as_any_mut(&mut self) -> &mut ::std::any::Any {
        self as &mut ::std::any::Any
    }
    fn into_any(self: Box<Self>) -> ::std::boxed::Box<::std::any::Any> {
        self
    }

    fn descriptor(&self) -> &'static ::protobuf::reflect::MessageDescriptor {
        ::protobuf::MessageStatic::descriptor_static(None::<Self>)
    }
}

impl ::protobuf::MessageStatic for TxResponse {
    fn new() -> TxResponse {
        TxResponse::new()
    }

    fn descriptor_static(_: ::std::option::Option<TxResponse>) -> &'static ::protobuf::reflect::MessageDescriptor {
        static mut descriptor: ::protobuf::lazy::Lazy<::protobuf::reflect::MessageDescriptor> = ::protobuf::lazy::Lazy {
            lock: ::protobuf::lazy::ONCE_INIT,
            ptr: 0 as *const ::protobuf::reflect::MessageDescriptor,
        };
        unsafe {
            descriptor.get(|| {
                let mut fields = ::std::vec::Vec::new();
                fields.push(::protobuf::reflect::accessor::make_simple_field_accessor::<_, ::protobuf::types::ProtobufTypeBytes>(
                    "hash",
                    TxResponse::get_hash_for_reflect,
                    TxResponse::mut_hash_for_reflect,
                ));
                fields.push(::protobuf::reflect::accessor::make_simple_field_accessor::<_, ::protobuf::types::ProtobufTypeBytes>(
                    "result",
                    TxResponse::get_result_for_reflect,
                    TxResponse::mut_result_for_reflect,
                ));
                ::protobuf::reflect::MessageDescriptor::new::<TxResponse>(
                    "TxResponse",
                    fields,
                    file_descriptor_proto()
                )
            })
        }
    }
}

impl ::protobuf::Clear for TxResponse {
    fn clear(&mut self) {
        self.clear_hash();
        self.clear_result();
        self.unknown_fields.clear();
    }
}

impl ::std::fmt::Debug for TxResponse {
    fn fmt(&self, f: &mut ::std::fmt::Formatter) -> ::std::fmt::Result {
        ::protobuf::text_format::fmt(self, f)
    }
}

impl ::protobuf::reflect::ProtobufValue for TxResponse {
    fn as_ref(&self) -> ::protobuf::reflect::ProtobufValueRef {
        ::protobuf::reflect::ProtobufValueRef::Message(self)
    }
}

#[derive(PartialEq,Clone,Default)]
pub struct BlockBody {
    // message fields
    pub transactions: ::protobuf::RepeatedField<SignedTransaction>,
    // special fields
    unknown_fields: ::protobuf::UnknownFields,
    cached_size: ::protobuf::CachedSize,
}

// see codegen.rs for the explanation why impl Sync explicitly
unsafe impl ::std::marker::Sync for BlockBody {}

impl BlockBody {
    pub fn new() -> BlockBody {
        ::std::default::Default::default()
    }

    pub fn default_instance() -> &'static BlockBody {
        static mut instance: ::protobuf::lazy::Lazy<BlockBody> = ::protobuf::lazy::Lazy {
            lock: ::protobuf::lazy::ONCE_INIT,
            ptr: 0 as *const BlockBody,
        };
        unsafe {
            instance.get(BlockBody::new)
        }
    }

    // repeated .SignedTransaction transactions = 1;

    pub fn clear_transactions(&mut self) {
        self.transactions.clear();
    }

    // Param is passed by value, moved
    pub fn set_transactions(&mut self, v: ::protobuf::RepeatedField<SignedTransaction>) {
        self.transactions = v;
    }

    // Mutable pointer to the field.
    pub fn mut_transactions(&mut self) -> &mut ::protobuf::RepeatedField<SignedTransaction> {
        &mut self.transactions
    }

    // Take field
    pub fn take_transactions(&mut self) -> ::protobuf::RepeatedField<SignedTransaction> {
        ::std::mem::replace(&mut self.transactions, ::protobuf::RepeatedField::new())
    }

    pub fn get_transactions(&self) -> &[SignedTransaction] {
        &self.transactions
    }

    fn get_transactions_for_reflect(&self) -> &::protobuf::RepeatedField<SignedTransaction> {
        &self.transactions
    }

    fn mut_transactions_for_reflect(&mut self) -> &mut ::protobuf::RepeatedField<SignedTransaction> {
        &mut self.transactions
    }
}

impl ::protobuf::Message for BlockBody {
    fn is_initialized(&self) -> bool {
        for v in &self.transactions {
            if !v.is_initialized() {
                return false;
            }
        };
        true
    }

    fn merge_from(&mut self, is: &mut ::protobuf::CodedInputStream) -> ::protobuf::ProtobufResult<()> {
        while !is.eof()? {
            let (field_number, wire_type) = is.read_tag_unpack()?;
            match field_number {
                1 => {
                    ::protobuf::rt::read_repeated_message_into(wire_type, is, &mut self.transactions)?;
                },
                _ => {
                    ::protobuf::rt::read_unknown_or_skip_group(field_number, wire_type, is, self.mut_unknown_fields())?;
                },
            };
        }
        ::std::result::Result::Ok(())
    }

    // Compute sizes of nested messages
    #[allow(unused_variables)]
    fn compute_size(&self) -> u32 {
        let mut my_size = 0;
        for value in &self.transactions {
            let len = value.compute_size();
            my_size += 1 + ::protobuf::rt::compute_raw_varint32_size(len) + len;
        };
        my_size += ::protobuf::rt::unknown_fields_size(self.get_unknown_fields());
        self.cached_size.set(my_size);
        my_size
    }

    fn write_to_with_cached_sizes(&self, os: &mut ::protobuf::CodedOutputStream) -> ::protobuf::ProtobufResult<()> {
        for v in &self.transactions {
            os.write_tag(1, ::protobuf::wire_format::WireTypeLengthDelimited)?;
            os.write_raw_varint32(v.get_cached_size())?;
            v.write_to_with_cached_sizes(os)?;
        };
        os.write_unknown_fields(self.get_unknown_fields())?;
        ::std::result::Result::Ok(())
    }

    fn get_cached_size(&self) -> u32 {
        self.cached_size.get()
    }

    fn get_unknown_fields(&self) -> &::protobuf::UnknownFields {
        &self.unknown_fields
    }

    fn mut_unknown_fields(&mut self) -> &mut ::protobuf::UnknownFields {
        &mut self.unknown_fields
    }

    fn as_any(&self) -> &::std::any::Any {
        self as &::std::any::Any
    }
    fn as_any_mut(&mut self) -> &mut ::std::any::Any {
        self as &mut ::std::any::Any
    }
    fn into_any(self: Box<Self>) -> ::std::boxed::Box<::std::any::Any> {
        self
    }

    fn descriptor(&self) -> &'static ::protobuf::reflect::MessageDescriptor {
        ::protobuf::MessageStatic::descriptor_static(None::<Self>)
    }
}

impl ::protobuf::MessageStatic for BlockBody {
    fn new() -> BlockBody {
        BlockBody::new()
    }

    fn descriptor_static(_: ::std::option::Option<BlockBody>) -> &'static ::protobuf::reflect::MessageDescriptor {
        static mut descriptor: ::protobuf::lazy::Lazy<::protobuf::reflect::MessageDescriptor> = ::protobuf::lazy::Lazy {
            lock: ::protobuf::lazy::ONCE_INIT,
            ptr: 0 as *const ::protobuf::reflect::MessageDescriptor,
        };
        unsafe {
            descriptor.get(|| {
                let mut fields = ::std::vec::Vec::new();
                fields.push(::protobuf::reflect::accessor::make_repeated_field_accessor::<_, ::protobuf::types::ProtobufTypeMessage<SignedTransaction>>(
                    "transactions",
                    BlockBody::get_transactions_for_reflect,
                    BlockBody::mut_transactions_for_reflect,
                ));
                ::protobuf::reflect::MessageDescriptor::new::<BlockBody>(
                    "BlockBody",
                    fields,
                    file_descriptor_proto()
                )
            })
        }
    }
}

impl ::protobuf::Clear for BlockBody {
    fn clear(&mut self) {
        self.clear_transactions();
        self.unknown_fields.clear();
    }
}

impl ::std::fmt::Debug for BlockBody {
    fn fmt(&self, f: &mut ::std::fmt::Formatter) -> ::std::fmt::Result {
        ::protobuf::text_format::fmt(self, f)
    }
}

impl ::protobuf::reflect::ProtobufValue for BlockBody {
    fn as_ref(&self) -> ::protobuf::reflect::ProtobufValueRef {
        ::protobuf::reflect::ProtobufValueRef::Message(self)
    }
}

#[derive(PartialEq,Clone,Default)]
pub struct Block {
    // message fields
    pub version: u32,
    pub header: ::protobuf::SingularPtrField<BlockHeader>,
    pub body: ::protobuf::SingularPtrField<BlockBody>,
    // special fields
    unknown_fields: ::protobuf::UnknownFields,
    cached_size: ::protobuf::CachedSize,
}

// see codegen.rs for the explanation why impl Sync explicitly
unsafe impl ::std::marker::Sync for Block {}

impl Block {
    pub fn new() -> Block {
        ::std::default::Default::default()
    }

    pub fn default_instance() -> &'static Block {
        static mut instance: ::protobuf::lazy::Lazy<Block> = ::protobuf::lazy::Lazy {
            lock: ::protobuf::lazy::ONCE_INIT,
            ptr: 0 as *const Block,
        };
        unsafe {
            instance.get(Block::new)
        }
    }

    // uint32 version = 1;

    pub fn clear_version(&mut self) {
        self.version = 0;
    }

    // Param is passed by value, moved
    pub fn set_version(&mut self, v: u32) {
        self.version = v;
    }

    pub fn get_version(&self) -> u32 {
        self.version
    }

    fn get_version_for_reflect(&self) -> &u32 {
        &self.version
    }

    fn mut_version_for_reflect(&mut self) -> &mut u32 {
        &mut self.version
    }

    // .BlockHeader header = 2;

    pub fn clear_header(&mut self) {
        self.header.clear();
    }

    pub fn has_header(&self) -> bool {
        self.header.is_some()
    }

    // Param is passed by value, moved
    pub fn set_header(&mut self, v: BlockHeader) {
        self.header = ::protobuf::SingularPtrField::some(v);
    }

    // Mutable pointer to the field.
    // If field is not initialized, it is initialized with default value first.
    pub fn mut_header(&mut self) -> &mut BlockHeader {
        if self.header.is_none() {
            self.header.set_default();
        }
        self.header.as_mut().unwrap()
    }

    // Take field
    pub fn take_header(&mut self) -> BlockHeader {
        self.header.take().unwrap_or_else(|| BlockHeader::new())
    }

    pub fn get_header(&self) -> &BlockHeader {
        self.header.as_ref().unwrap_or_else(|| BlockHeader::default_instance())
    }

    fn get_header_for_reflect(&self) -> &::protobuf::SingularPtrField<BlockHeader> {
        &self.header
    }

    fn mut_header_for_reflect(&mut self) -> &mut ::protobuf::SingularPtrField<BlockHeader> {
        &mut self.header
    }

    // .BlockBody body = 3;

    pub fn clear_body(&mut self) {
        self.body.clear();
    }

    pub fn has_body(&self) -> bool {
        self.body.is_some()
    }

    // Param is passed by value, moved
    pub fn set_body(&mut self, v: BlockBody) {
        self.body = ::protobuf::SingularPtrField::some(v);
    }

    // Mutable pointer to the field.
    // If field is not initialized, it is initialized with default value first.
    pub fn mut_body(&mut self) -> &mut BlockBody {
        if self.body.is_none() {
            self.body.set_default();
        }
        self.body.as_mut().unwrap()
    }

    // Take field
    pub fn take_body(&mut self) -> BlockBody {
        self.body.take().unwrap_or_else(|| BlockBody::new())
    }

    pub fn get_body(&self) -> &BlockBody {
        self.body.as_ref().unwrap_or_else(|| BlockBody::default_instance())
    }

    fn get_body_for_reflect(&self) -> &::protobuf::SingularPtrField<BlockBody> {
        &self.body
    }

    fn mut_body_for_reflect(&mut self) -> &mut ::protobuf::SingularPtrField<BlockBody> {
        &mut self.body
    }
}

impl ::protobuf::Message for Block {
    fn is_initialized(&self) -> bool {
        for v in &self.header {
            if !v.is_initialized() {
                return false;
            }
        };
        for v in &self.body {
            if !v.is_initialized() {
                return false;
            }
        };
        true
    }

    fn merge_from(&mut self, is: &mut ::protobuf::CodedInputStream) -> ::protobuf::ProtobufResult<()> {
        while !is.eof()? {
            let (field_number, wire_type) = is.read_tag_unpack()?;
            match field_number {
                1 => {
                    if wire_type != ::protobuf::wire_format::WireTypeVarint {
                        return ::std::result::Result::Err(::protobuf::rt::unexpected_wire_type(wire_type));
                    }
                    let tmp = is.read_uint32()?;
                    self.version = tmp;
                },
                2 => {
                    ::protobuf::rt::read_singular_message_into(wire_type, is, &mut self.header)?;
                },
                3 => {
                    ::protobuf::rt::read_singular_message_into(wire_type, is, &mut self.body)?;
                },
                _ => {
                    ::protobuf::rt::read_unknown_or_skip_group(field_number, wire_type, is, self.mut_unknown_fields())?;
                },
            };
        }
        ::std::result::Result::Ok(())
    }

    // Compute sizes of nested messages
    #[allow(unused_variables)]
    fn compute_size(&self) -> u32 {
        let mut my_size = 0;
        if self.version != 0 {
            my_size += ::protobuf::rt::value_size(1, self.version, ::protobuf::wire_format::WireTypeVarint);
        }
        if let Some(ref v) = self.header.as_ref() {
            let len = v.compute_size();
            my_size += 1 + ::protobuf::rt::compute_raw_varint32_size(len) + len;
        }
        if let Some(ref v) = self.body.as_ref() {
            let len = v.compute_size();
            my_size += 1 + ::protobuf::rt::compute_raw_varint32_size(len) + len;
        }
        my_size += ::protobuf::rt::unknown_fields_size(self.get_unknown_fields());
        self.cached_size.set(my_size);
        my_size
    }

    fn write_to_with_cached_sizes(&self, os: &mut ::protobuf::CodedOutputStream) -> ::protobuf::ProtobufResult<()> {
        if self.version != 0 {
            os.write_uint32(1, self.version)?;
        }
        if let Some(ref v) = self.header.as_ref() {
            os.write_tag(2, ::protobuf::wire_format::WireTypeLengthDelimited)?;
            os.write_raw_varint32(v.get_cached_size())?;
            v.write_to_with_cached_sizes(os)?;
        }
        if let Some(ref v) = self.body.as_ref() {
            os.write_tag(3, ::protobuf::wire_format::WireTypeLengthDelimited)?;
            os.write_raw_varint32(v.get_cached_size())?;
            v.write_to_with_cached_sizes(os)?;
        }
        os.write_unknown_fields(self.get_unknown_fields())?;
        ::std::result::Result::Ok(())
    }

    fn get_cached_size(&self) -> u32 {
        self.cached_size.get()
    }

    fn get_unknown_fields(&self) -> &::protobuf::UnknownFields {
        &self.unknown_fields
    }

    fn mut_unknown_fields(&mut self) -> &mut ::protobuf::UnknownFields {
        &mut self.unknown_fields
    }

    fn as_any(&self) -> &::std::any::Any {
        self as &::std::any::Any
    }
    fn as_any_mut(&mut self) -> &mut ::std::any::Any {
        self as &mut ::std::any::Any
    }
    fn into_any(self: Box<Self>) -> ::std::boxed::Box<::std::any::Any> {
        self
    }

    fn descriptor(&self) -> &'static ::protobuf::reflect::MessageDescriptor {
        ::protobuf::MessageStatic::descriptor_static(None::<Self>)
    }
}

impl ::protobuf::MessageStatic for Block {
    fn new() -> Block {
        Block::new()
    }

    fn descriptor_static(_: ::std::option::Option<Block>) -> &'static ::protobuf::reflect::MessageDescriptor {
        static mut descriptor: ::protobuf::lazy::Lazy<::protobuf::reflect::MessageDescriptor> = ::protobuf::lazy::Lazy {
            lock: ::protobuf::lazy::ONCE_INIT,
            ptr: 0 as *const ::protobuf::reflect::MessageDescriptor,
        };
        unsafe {
            descriptor.get(|| {
                let mut fields = ::std::vec::Vec::new();
                fields.push(::protobuf::reflect::accessor::make_simple_field_accessor::<_, ::protobuf::types::ProtobufTypeUint32>(
                    "version",
                    Block::get_version_for_reflect,
                    Block::mut_version_for_reflect,
                ));
                fields.push(::protobuf::reflect::accessor::make_singular_ptr_field_accessor::<_, ::protobuf::types::ProtobufTypeMessage<BlockHeader>>(
                    "header",
                    Block::get_header_for_reflect,
                    Block::mut_header_for_reflect,
                ));
                fields.push(::protobuf::reflect::accessor::make_singular_ptr_field_accessor::<_, ::protobuf::types::ProtobufTypeMessage<BlockBody>>(
                    "body",
                    Block::get_body_for_reflect,
                    Block::mut_body_for_reflect,
                ));
                ::protobuf::reflect::MessageDescriptor::new::<Block>(
                    "Block",
                    fields,
                    file_descriptor_proto()
                )
            })
        }
    }
}

impl ::protobuf::Clear for Block {
    fn clear(&mut self) {
        self.clear_version();
        self.clear_header();
        self.clear_body();
        self.unknown_fields.clear();
    }
}

impl ::std::fmt::Debug for Block {
    fn fmt(&self, f: &mut ::std::fmt::Formatter) -> ::std::fmt::Result {
        ::protobuf::text_format::fmt(self, f)
    }
}

impl ::protobuf::reflect::ProtobufValue for Block {
    fn as_ref(&self) -> ::protobuf::reflect::ProtobufValueRef {
        ::protobuf::reflect::ProtobufValueRef::Message(self)
    }
}

#[derive(PartialEq,Clone,Default)]
pub struct Nodes {
    // message fields
    pub nodes: ::protobuf::RepeatedField<Nodes_Node>,
    // special fields
    unknown_fields: ::protobuf::UnknownFields,
    cached_size: ::protobuf::CachedSize,
}

// see codegen.rs for the explanation why impl Sync explicitly
unsafe impl ::std::marker::Sync for Nodes {}

impl Nodes {
    pub fn new() -> Nodes {
        ::std::default::Default::default()
    }

    pub fn default_instance() -> &'static Nodes {
        static mut instance: ::protobuf::lazy::Lazy<Nodes> = ::protobuf::lazy::Lazy {
            lock: ::protobuf::lazy::ONCE_INIT,
            ptr: 0 as *const Nodes,
        };
        unsafe {
            instance.get(Nodes::new)
        }
    }

    // repeated .Nodes.Node nodes = 1;

    pub fn clear_nodes(&mut self) {
        self.nodes.clear();
    }

    // Param is passed by value, moved
    pub fn set_nodes(&mut self, v: ::protobuf::RepeatedField<Nodes_Node>) {
        self.nodes = v;
    }

    // Mutable pointer to the field.
    pub fn mut_nodes(&mut self) -> &mut ::protobuf::RepeatedField<Nodes_Node> {
        &mut self.nodes
    }

    // Take field
    pub fn take_nodes(&mut self) -> ::protobuf::RepeatedField<Nodes_Node> {
        ::std::mem::replace(&mut self.nodes, ::protobuf::RepeatedField::new())
    }

    pub fn get_nodes(&self) -> &[Nodes_Node] {
        &self.nodes
    }

    fn get_nodes_for_reflect(&self) -> &::protobuf::RepeatedField<Nodes_Node> {
        &self.nodes
    }

    fn mut_nodes_for_reflect(&mut self) -> &mut ::protobuf::RepeatedField<Nodes_Node> {
        &mut self.nodes
    }
}

impl ::protobuf::Message for Nodes {
    fn is_initialized(&self) -> bool {
        for v in &self.nodes {
            if !v.is_initialized() {
                return false;
            }
        };
        true
    }

    fn merge_from(&mut self, is: &mut ::protobuf::CodedInputStream) -> ::protobuf::ProtobufResult<()> {
        while !is.eof()? {
            let (field_number, wire_type) = is.read_tag_unpack()?;
            match field_number {
                1 => {
                    ::protobuf::rt::read_repeated_message_into(wire_type, is, &mut self.nodes)?;
                },
                _ => {
                    ::protobuf::rt::read_unknown_or_skip_group(field_number, wire_type, is, self.mut_unknown_fields())?;
                },
            };
        }
        ::std::result::Result::Ok(())
    }

    // Compute sizes of nested messages
    #[allow(unused_variables)]
    fn compute_size(&self) -> u32 {
        let mut my_size = 0;
        for value in &self.nodes {
            let len = value.compute_size();
            my_size += 1 + ::protobuf::rt::compute_raw_varint32_size(len) + len;
        };
        my_size += ::protobuf::rt::unknown_fields_size(self.get_unknown_fields());
        self.cached_size.set(my_size);
        my_size
    }

    fn write_to_with_cached_sizes(&self, os: &mut ::protobuf::CodedOutputStream) -> ::protobuf::ProtobufResult<()> {
        for v in &self.nodes {
            os.write_tag(1, ::protobuf::wire_format::WireTypeLengthDelimited)?;
            os.write_raw_varint32(v.get_cached_size())?;
            v.write_to_with_cached_sizes(os)?;
        };
        os.write_unknown_fields(self.get_unknown_fields())?;
        ::std::result::Result::Ok(())
    }

    fn get_cached_size(&self) -> u32 {
        self.cached_size.get()
    }

    fn get_unknown_fields(&self) -> &::protobuf::UnknownFields {
        &self.unknown_fields
    }

    fn mut_unknown_fields(&mut self) -> &mut ::protobuf::UnknownFields {
        &mut self.unknown_fields
    }

    fn as_any(&self) -> &::std::any::Any {
        self as &::std::any::Any
    }
    fn as_any_mut(&mut self) -> &mut ::std::any::Any {
        self as &mut ::std::any::Any
    }
    fn into_any(self: Box<Self>) -> ::std::boxed::Box<::std::any::Any> {
        self
    }

    fn descriptor(&self) -> &'static ::protobuf::reflect::MessageDescriptor {
        ::protobuf::MessageStatic::descriptor_static(None::<Self>)
    }
}

impl ::protobuf::MessageStatic for Nodes {
    fn new() -> Nodes {
        Nodes::new()
    }

    fn descriptor_static(_: ::std::option::Option<Nodes>) -> &'static ::protobuf::reflect::MessageDescriptor {
        static mut descriptor: ::protobuf::lazy::Lazy<::protobuf::reflect::MessageDescriptor> = ::protobuf::lazy::Lazy {
            lock: ::protobuf::lazy::ONCE_INIT,
            ptr: 0 as *const ::protobuf::reflect::MessageDescriptor,
        };
        unsafe {
            descriptor.get(|| {
                let mut fields = ::std::vec::Vec::new();
                fields.push(::protobuf::reflect::accessor::make_repeated_field_accessor::<_, ::protobuf::types::ProtobufTypeMessage<Nodes_Node>>(
                    "nodes",
                    Nodes::get_nodes_for_reflect,
                    Nodes::mut_nodes_for_reflect,
                ));
                ::protobuf::reflect::MessageDescriptor::new::<Nodes>(
                    "Nodes",
                    fields,
                    file_descriptor_proto()
                )
            })
        }
    }
}

impl ::protobuf::Clear for Nodes {
    fn clear(&mut self) {
        self.clear_nodes();
        self.unknown_fields.clear();
    }
}

impl ::std::fmt::Debug for Nodes {
    fn fmt(&self, f: &mut ::std::fmt::Formatter) -> ::std::fmt::Result {
        ::protobuf::text_format::fmt(self, f)
    }
}

impl ::protobuf::reflect::ProtobufValue for Nodes {
    fn as_ref(&self) -> ::protobuf::reflect::ProtobufValueRef {
        ::protobuf::reflect::ProtobufValueRef::Message(self)
    }
}

#[derive(PartialEq,Clone,Default)]
pub struct Nodes_Node {
    // message fields
    pub address: ::std::vec::Vec<u8>,
    // special fields
    unknown_fields: ::protobuf::UnknownFields,
    cached_size: ::protobuf::CachedSize,
}

// see codegen.rs for the explanation why impl Sync explicitly
unsafe impl ::std::marker::Sync for Nodes_Node {}

impl Nodes_Node {
    pub fn new() -> Nodes_Node {
        ::std::default::Default::default()
    }

    pub fn default_instance() -> &'static Nodes_Node {
        static mut instance: ::protobuf::lazy::Lazy<Nodes_Node> = ::protobuf::lazy::Lazy {
            lock: ::protobuf::lazy::ONCE_INIT,
            ptr: 0 as *const Nodes_Node,
        };
        unsafe {
            instance.get(Nodes_Node::new)
        }
    }

    // bytes address = 1;

    pub fn clear_address(&mut self) {
        self.address.clear();
    }

    // Param is passed by value, moved
    pub fn set_address(&mut self, v: ::std::vec::Vec<u8>) {
        self.address = v;
    }

    // Mutable pointer to the field.
    // If field is not initialized, it is initialized with default value first.
    pub fn mut_address(&mut self) -> &mut ::std::vec::Vec<u8> {
        &mut self.address
    }

    // Take field
    pub fn take_address(&mut self) -> ::std::vec::Vec<u8> {
        ::std::mem::replace(&mut self.address, ::std::vec::Vec::new())
    }

    pub fn get_address(&self) -> &[u8] {
        &self.address
    }

    fn get_address_for_reflect(&self) -> &::std::vec::Vec<u8> {
        &self.address
    }

    fn mut_address_for_reflect(&mut self) -> &mut ::std::vec::Vec<u8> {
        &mut self.address
    }
}

impl ::protobuf::Message for Nodes_Node {
    fn is_initialized(&self) -> bool {
        true
    }

    fn merge_from(&mut self, is: &mut ::protobuf::CodedInputStream) -> ::protobuf::ProtobufResult<()> {
        while !is.eof()? {
            let (field_number, wire_type) = is.read_tag_unpack()?;
            match field_number {
                1 => {
                    ::protobuf::rt::read_singular_proto3_bytes_into(wire_type, is, &mut self.address)?;
                },
                _ => {
                    ::protobuf::rt::read_unknown_or_skip_group(field_number, wire_type, is, self.mut_unknown_fields())?;
                },
            };
        }
        ::std::result::Result::Ok(())
    }

    // Compute sizes of nested messages
    #[allow(unused_variables)]
    fn compute_size(&self) -> u32 {
        let mut my_size = 0;
        if !self.address.is_empty() {
            my_size += ::protobuf::rt::bytes_size(1, &self.address);
        }
        my_size += ::protobuf::rt::unknown_fields_size(self.get_unknown_fields());
        self.cached_size.set(my_size);
        my_size
    }

    fn write_to_with_cached_sizes(&self, os: &mut ::protobuf::CodedOutputStream) -> ::protobuf::ProtobufResult<()> {
        if !self.address.is_empty() {
            os.write_bytes(1, &self.address)?;
        }
        os.write_unknown_fields(self.get_unknown_fields())?;
        ::std::result::Result::Ok(())
    }

    fn get_cached_size(&self) -> u32 {
        self.cached_size.get()
    }

    fn get_unknown_fields(&self) -> &::protobuf::UnknownFields {
        &self.unknown_fields
    }

    fn mut_unknown_fields(&mut self) -> &mut ::protobuf::UnknownFields {
        &mut self.unknown_fields
    }

    fn as_any(&self) -> &::std::any::Any {
        self as &::std::any::Any
    }
    fn as_any_mut(&mut self) -> &mut ::std::any::Any {
        self as &mut ::std::any::Any
    }
    fn into_any(self: Box<Self>) -> ::std::boxed::Box<::std::any::Any> {
        self
    }

    fn descriptor(&self) -> &'static ::protobuf::reflect::MessageDescriptor {
        ::protobuf::MessageStatic::descriptor_static(None::<Self>)
    }
}

impl ::protobuf::MessageStatic for Nodes_Node {
    fn new() -> Nodes_Node {
        Nodes_Node::new()
    }

    fn descriptor_static(_: ::std::option::Option<Nodes_Node>) -> &'static ::protobuf::reflect::MessageDescriptor {
        static mut descriptor: ::protobuf::lazy::Lazy<::protobuf::reflect::MessageDescriptor> = ::protobuf::lazy::Lazy {
            lock: ::protobuf::lazy::ONCE_INIT,
            ptr: 0 as *const ::protobuf::reflect::MessageDescriptor,
        };
        unsafe {
            descriptor.get(|| {
                let mut fields = ::std::vec::Vec::new();
                fields.push(::protobuf::reflect::accessor::make_simple_field_accessor::<_, ::protobuf::types::ProtobufTypeBytes>(
                    "address",
                    Nodes_Node::get_address_for_reflect,
                    Nodes_Node::mut_address_for_reflect,
                ));
                ::protobuf::reflect::MessageDescriptor::new::<Nodes_Node>(
                    "Nodes_Node",
                    fields,
                    file_descriptor_proto()
                )
            })
        }
    }
}

impl ::protobuf::Clear for Nodes_Node {
    fn clear(&mut self) {
        self.clear_address();
        self.unknown_fields.clear();
    }
}

impl ::std::fmt::Debug for Nodes_Node {
    fn fmt(&self, f: &mut ::std::fmt::Formatter) -> ::std::fmt::Result {
        ::protobuf::text_format::fmt(self, f)
    }
}

impl ::protobuf::reflect::ProtobufValue for Nodes_Node {
    fn as_ref(&self) -> ::protobuf::reflect::ProtobufValueRef {
        ::protobuf::reflect::ProtobufValueRef::Message(self)
    }
}

#[derive(Clone,PartialEq,Eq,Debug,Hash)]
pub enum ProofType {
    AuthorityRound = 0,
    Raft = 1,
    Tendermint = 2,
}

impl ::protobuf::ProtobufEnum for ProofType {
    fn value(&self) -> i32 {
        *self as i32
    }

    fn from_i32(value: i32) -> ::std::option::Option<ProofType> {
        match value {
            0 => ::std::option::Option::Some(ProofType::AuthorityRound),
            1 => ::std::option::Option::Some(ProofType::Raft),
            2 => ::std::option::Option::Some(ProofType::Tendermint),
            _ => ::std::option::Option::None
        }
    }

    fn values() -> &'static [Self] {
        static values: &'static [ProofType] = &[
            ProofType::AuthorityRound,
            ProofType::Raft,
            ProofType::Tendermint,
        ];
        values
    }

    fn enum_descriptor_static(_: ::std::option::Option<ProofType>) -> &'static ::protobuf::reflect::EnumDescriptor {
        static mut descriptor: ::protobuf::lazy::Lazy<::protobuf::reflect::EnumDescriptor> = ::protobuf::lazy::Lazy {
            lock: ::protobuf::lazy::ONCE_INIT,
            ptr: 0 as *const ::protobuf::reflect::EnumDescriptor,
        };
        unsafe {
            descriptor.get(|| {
                ::protobuf::reflect::EnumDescriptor::new("ProofType", file_descriptor_proto())
            })
        }
    }
}

impl ::std::marker::Copy for ProofType {
}

impl ::std::default::Default for ProofType {
    fn default() -> Self {
        ProofType::AuthorityRound
    }
}

impl ::protobuf::reflect::ProtobufValue for ProofType {
    fn as_ref(&self) -> ::protobuf::reflect::ProtobufValueRef {
        ::protobuf::reflect::ProtobufValueRef::Enum(self.descriptor())
    }
}

#[derive(Clone,PartialEq,Eq,Debug,Hash)]
pub enum Crypto {
    SECP = 0,
    SM2 = 1,
}

impl ::protobuf::ProtobufEnum for Crypto {
    fn value(&self) -> i32 {
        *self as i32
    }

    fn from_i32(value: i32) -> ::std::option::Option<Crypto> {
        match value {
            0 => ::std::option::Option::Some(Crypto::SECP),
            1 => ::std::option::Option::Some(Crypto::SM2),
            _ => ::std::option::Option::None
        }
    }

    fn values() -> &'static [Self] {
        static values: &'static [Crypto] = &[
            Crypto::SECP,
            Crypto::SM2,
        ];
        values
    }

    fn enum_descriptor_static(_: ::std::option::Option<Crypto>) -> &'static ::protobuf::reflect::EnumDescriptor {
        static mut descriptor: ::protobuf::lazy::Lazy<::protobuf::reflect::EnumDescriptor> = ::protobuf::lazy::Lazy {
            lock: ::protobuf::lazy::ONCE_INIT,
            ptr: 0 as *const ::protobuf::reflect::EnumDescriptor,
        };
        unsafe {
            descriptor.get(|| {
                ::protobuf::reflect::EnumDescriptor::new("Crypto", file_descriptor_proto())
            })
        }
    }
}

impl ::std::marker::Copy for Crypto {
}

impl ::std::default::Default for Crypto {
    fn default() -> Self {
        Crypto::SECP
    }
}

impl ::protobuf::reflect::ProtobufValue for Crypto {
    fn as_ref(&self) -> ::protobuf::reflect::ProtobufValueRef {
        ::protobuf::reflect::ProtobufValueRef::Enum(self.descriptor())
    }
}

static file_descriptor_proto_data: &'static [u8] = b"\
    \n\x10blockchain.proto\"A\n\x05Proof\x12\x18\n\x07content\x18\x01\x20\
    \x01(\x0cR\x07content\x12\x1e\n\x04type\x18\x02\x20\x01(\x0e2\n.ProofTyp\
    eR\x04type\"\x89\x02\n\x0bBlockHeader\x12\x1a\n\x08prevhash\x18\x01\x20\
    \x01(\x0cR\x08prevhash\x12\x1c\n\ttimestamp\x18\x02\x20\x01(\x04R\ttimes\
    tamp\x12\x16\n\x06height\x18\x03\x20\x01(\x04R\x06height\x12\x1d\n\nstat\
    e_root\x18\x04\x20\x01(\x0cR\tstateRoot\x12+\n\x11transactions_root\x18\
    \x05\x20\x01(\x0cR\x10transactionsRoot\x12#\n\rreceipts_root\x18\x06\x20\
    \x01(\x0cR\x0creceiptsRoot\x12\x19\n\x08gas_used\x18\x07\x20\x01(\x04R\
    \x07gasUsed\x12\x1c\n\x05proof\x18\x08\x20\x01(\x0b2\x06.ProofR\x05proof\
    \"4\n\x06Status\x12\x12\n\x04hash\x18\x01\x20\x01(\x0cR\x04hash\x12\x16\
<<<<<<< HEAD
    \n\x06height\x18\x02\x20\x01(\x04R\x06height\"s\n\x0bTransaction\x12\x0e\
    \n\x02to\x18\x01\x20\x01(\tR\x02to\x12\x14\n\x05nonce\x18\x02\x20\x01(\t\
    R\x05nonce\x12*\n\x11valid_until_block\x18\x03\x20\x01(\x04R\x0fvalidUnt\
    ilBlock\x12\x12\n\x04data\x18\x04\x20\x01(\x0cR\x04data\"\x86\x01\n\x15U\
    nverifiedTransaction\x12.\n\x0btransaction\x18\x01\x20\x01(\x0b2\x0c.Tra\
    nsactionR\x0btransaction\x12\x1c\n\tsignature\x18\x02\x20\x01(\x0cR\tsig\
    nature\x12\x1f\n\x06crypto\x18\x03\x20\x01(\x0e2\x07.CryptoR\x06crypto\"\
    \x8e\x01\n\x11SignedTransaction\x12H\n\x14transaction_with_sig\x18\x01\
    \x20\x01(\x0b2\x16.UnverifiedTransactionR\x12transactionWithSig\x12\x17\
    \n\x07tx_hash\x18\x02\x20\x01(\x0cR\x06txHash\x12\x16\n\x06signer\x18\
    \x03\x20\x01(\x0cR\x06signer\"8\n\nTxResponse\x12\x12\n\x04hash\x18\x01\
    \x20\x01(\x0cR\x04hash\x12\x16\n\x06result\x18\x02\x20\x01(\x0cR\x06resu\
    lt\"C\n\tBlockBody\x126\n\x0ctransactions\x18\x01\x20\x03(\x0b2\x12.Sign\
    edTransactionR\x0ctransactions\"g\n\x05Block\x12\x18\n\x07version\x18\
    \x01\x20\x01(\rR\x07version\x12$\n\x06header\x18\x02\x20\x01(\x0b2\x0c.B\
    lockHeaderR\x06header\x12\x1e\n\x04body\x18\x03\x20\x01(\x0b2\n.BlockBod\
    yR\x04body\"L\n\x05Nodes\x12!\n\x05nodes\x18\x01\x20\x03(\x0b2\x0b.Nodes\
    .NodeR\x05nodes\x1a\x20\n\x04Node\x12\x18\n\x07address\x18\x01\x20\x01(\
    \x0cR\x07address*9\n\tProofType\x12\x12\n\x0eAuthorityRound\x10\0\x12\
    \x08\n\x04Raft\x10\x01\x12\x0e\n\nTendermint\x10\x02*\x1b\n\x06Crypto\
    \x12\x08\n\x04SECP\x10\0\x12\x07\n\x03SM2\x10\x01J\xa5\x15\n\x06\x12\x04\
    \0\0K\x01\n\x08\n\x01\x0c\x12\x03\0\0\x12\n\n\n\x02\x05\0\x12\x04\x02\0\
    \x06\x01\n\n\n\x03\x05\0\x01\x12\x03\x02\x05\x0e\n\x0b\n\x04\x05\0\x02\0\
    \x12\x03\x03\x04\x17\n\x0c\n\x05\x05\0\x02\0\x01\x12\x03\x03\x04\x12\n\
    \x0c\n\x05\x05\0\x02\0\x02\x12\x03\x03\x15\x16\n\x0b\n\x04\x05\0\x02\x01\
    \x12\x03\x04\x04\r\n\x0c\n\x05\x05\0\x02\x01\x01\x12\x03\x04\x04\x08\n\
    \x0c\n\x05\x05\0\x02\x01\x02\x12\x03\x04\x0b\x0c\n\x0b\n\x04\x05\0\x02\
    \x02\x12\x03\x05\x04\x13\n\x0c\n\x05\x05\0\x02\x02\x01\x12\x03\x05\x04\
    \x0e\n\x0c\n\x05\x05\0\x02\x02\x02\x12\x03\x05\x11\x12\n\n\n\x02\x04\0\
    \x12\x04\x08\0\x0b\x01\n\n\n\x03\x04\0\x01\x12\x03\x08\x08\r\n\x0b\n\x04\
    \x04\0\x02\0\x12\x03\t\x04\x16\n\r\n\x05\x04\0\x02\0\x04\x12\x04\t\x04\
    \x08\x0f\n\x0c\n\x05\x04\0\x02\0\x05\x12\x03\t\x04\t\n\x0c\n\x05\x04\0\
    \x02\0\x01\x12\x03\t\n\x11\n\x0c\n\x05\x04\0\x02\0\x03\x12\x03\t\x14\x15\
    \n\x0b\n\x04\x04\0\x02\x01\x12\x03\n\x04\x17\n\r\n\x05\x04\0\x02\x01\x04\
    \x12\x04\n\x04\t\x16\n\x0c\n\x05\x04\0\x02\x01\x06\x12\x03\n\x04\r\n\x0c\
    \n\x05\x04\0\x02\x01\x01\x12\x03\n\x0e\x12\n\x0c\n\x05\x04\0\x02\x01\x03\
    \x12\x03\n\x15\x16\n\n\n\x02\x04\x01\x12\x04\r\0\x16\x01\n\n\n\x03\x04\
    \x01\x01\x12\x03\r\x08\x13\n\x0b\n\x04\x04\x01\x02\0\x12\x03\x0e\x04\x17\
    \n\r\n\x05\x04\x01\x02\0\x04\x12\x04\x0e\x04\r\x15\n\x0c\n\x05\x04\x01\
    \x02\0\x05\x12\x03\x0e\x04\t\n\x0c\n\x05\x04\x01\x02\0\x01\x12\x03\x0e\n\
    \x12\n\x0c\n\x05\x04\x01\x02\0\x03\x12\x03\x0e\x15\x16\n\x0b\n\x04\x04\
    \x01\x02\x01\x12\x03\x0f\x04\x19\n\r\n\x05\x04\x01\x02\x01\x04\x12\x04\
    \x0f\x04\x0e\x17\n\x0c\n\x05\x04\x01\x02\x01\x05\x12\x03\x0f\x04\n\n\x0c\
    \n\x05\x04\x01\x02\x01\x01\x12\x03\x0f\x0b\x14\n\x0c\n\x05\x04\x01\x02\
    \x01\x03\x12\x03\x0f\x17\x18\n\x0b\n\x04\x04\x01\x02\x02\x12\x03\x10\x04\
    \x16\n\r\n\x05\x04\x01\x02\x02\x04\x12\x04\x10\x04\x0f\x19\n\x0c\n\x05\
    \x04\x01\x02\x02\x05\x12\x03\x10\x04\n\n\x0c\n\x05\x04\x01\x02\x02\x01\
    \x12\x03\x10\x0b\x11\n\x0c\n\x05\x04\x01\x02\x02\x03\x12\x03\x10\x14\x15\
    \n\x0b\n\x04\x04\x01\x02\x03\x12\x03\x11\x04\x19\n\r\n\x05\x04\x01\x02\
    \x03\x04\x12\x04\x11\x04\x10\x16\n\x0c\n\x05\x04\x01\x02\x03\x05\x12\x03\
    \x11\x04\t\n\x0c\n\x05\x04\x01\x02\x03\x01\x12\x03\x11\n\x14\n\x0c\n\x05\
    \x04\x01\x02\x03\x03\x12\x03\x11\x17\x18\n\x0b\n\x04\x04\x01\x02\x04\x12\
    \x03\x12\x04\x20\n\r\n\x05\x04\x01\x02\x04\x04\x12\x04\x12\x04\x11\x19\n\
    \x0c\n\x05\x04\x01\x02\x04\x05\x12\x03\x12\x04\t\n\x0c\n\x05\x04\x01\x02\
    \x04\x01\x12\x03\x12\n\x1b\n\x0c\n\x05\x04\x01\x02\x04\x03\x12\x03\x12\
    \x1e\x1f\n\x0b\n\x04\x04\x01\x02\x05\x12\x03\x13\x04\x1c\n\r\n\x05\x04\
    \x01\x02\x05\x04\x12\x04\x13\x04\x12\x20\n\x0c\n\x05\x04\x01\x02\x05\x05\
    \x12\x03\x13\x04\t\n\x0c\n\x05\x04\x01\x02\x05\x01\x12\x03\x13\n\x17\n\
    \x0c\n\x05\x04\x01\x02\x05\x03\x12\x03\x13\x1a\x1b\n\x0b\n\x04\x04\x01\
    \x02\x06\x12\x03\x14\x04\x18\n\r\n\x05\x04\x01\x02\x06\x04\x12\x04\x14\
    \x04\x13\x1c\n\x0c\n\x05\x04\x01\x02\x06\x05\x12\x03\x14\x04\n\n\x0c\n\
    \x05\x04\x01\x02\x06\x01\x12\x03\x14\x0b\x13\n\x0c\n\x05\x04\x01\x02\x06\
    \x03\x12\x03\x14\x16\x17\n\x0b\n\x04\x04\x01\x02\x07\x12\x03\x15\x04\x14\
    \n\r\n\x05\x04\x01\x02\x07\x04\x12\x04\x15\x04\x14\x18\n\x0c\n\x05\x04\
    \x01\x02\x07\x06\x12\x03\x15\x04\t\n\x0c\n\x05\x04\x01\x02\x07\x01\x12\
    \x03\x15\n\x0f\n\x0c\n\x05\x04\x01\x02\x07\x03\x12\x03\x15\x12\x13\n\n\n\
    \x02\x04\x02\x12\x04\x18\0\x1b\x01\n\n\n\x03\x04\x02\x01\x12\x03\x18\x08\
    \x0e\n\x0b\n\x04\x04\x02\x02\0\x12\x03\x19\x04\x13\n\r\n\x05\x04\x02\x02\
    \0\x04\x12\x04\x19\x04\x18\x10\n\x0c\n\x05\x04\x02\x02\0\x05\x12\x03\x19\
    \x04\t\n\x0c\n\x05\x04\x02\x02\0\x01\x12\x03\x19\n\x0e\n\x0c\n\x05\x04\
    \x02\x02\0\x03\x12\x03\x19\x11\x12\n\x0b\n\x04\x04\x02\x02\x01\x12\x03\
    \x1a\x04\x16\n\r\n\x05\x04\x02\x02\x01\x04\x12\x04\x1a\x04\x19\x13\n\x0c\
    \n\x05\x04\x02\x02\x01\x05\x12\x03\x1a\x04\n\n\x0c\n\x05\x04\x02\x02\x01\
    \x01\x12\x03\x1a\x0b\x11\n\x0c\n\x05\x04\x02\x02\x01\x03\x12\x03\x1a\x14\
    \x15\n\n\n\x02\x05\x01\x12\x04\x1d\0\x20\x01\n\n\n\x03\x05\x01\x01\x12\
    \x03\x1d\x05\x0b\n\x0b\n\x04\x05\x01\x02\0\x12\x03\x1e\x04\r\n\x0c\n\x05\
    \x05\x01\x02\0\x01\x12\x03\x1e\x04\x08\n\x0c\n\x05\x05\x01\x02\0\x02\x12\
    \x03\x1e\x0b\x0c\n\x0b\n\x04\x05\x01\x02\x01\x12\x03\x1f\x04\x0c\n\x0c\n\
    \x05\x05\x01\x02\x01\x01\x12\x03\x1f\x04\x07\n\x0c\n\x05\x05\x01\x02\x01\
    \x02\x12\x03\x1f\n\x0b\n\n\n\x02\x04\x03\x12\x04\"\0'\x01\n\n\n\x03\x04\
    \x03\x01\x12\x03\"\x08\x13\n\x0b\n\x04\x04\x03\x02\0\x12\x03#\x04\x12\n\
    \r\n\x05\x04\x03\x02\0\x04\x12\x04#\x04\"\x15\n\x0c\n\x05\x04\x03\x02\0\
    \x05\x12\x03#\x04\n\n\x0c\n\x05\x04\x03\x02\0\x01\x12\x03#\x0b\r\n\x0c\n\
    \x05\x04\x03\x02\0\x03\x12\x03#\x10\x11\n\x0b\n\x04\x04\x03\x02\x01\x12\
    \x03$\x04\x15\n\r\n\x05\x04\x03\x02\x01\x04\x12\x04$\x04#\x12\n\x0c\n\
    \x05\x04\x03\x02\x01\x05\x12\x03$\x04\n\n\x0c\n\x05\x04\x03\x02\x01\x01\
    \x12\x03$\x0b\x10\n\x0c\n\x05\x04\x03\x02\x01\x03\x12\x03$\x13\x14\n\x0b\
    \n\x04\x04\x03\x02\x02\x12\x03%\x04!\n\r\n\x05\x04\x03\x02\x02\x04\x12\
    \x04%\x04$\x15\n\x0c\n\x05\x04\x03\x02\x02\x05\x12\x03%\x04\n\n\x0c\n\
    \x05\x04\x03\x02\x02\x01\x12\x03%\x0b\x1c\n\x0c\n\x05\x04\x03\x02\x02\
    \x03\x12\x03%\x1f\x20\n\x0b\n\x04\x04\x03\x02\x03\x12\x03&\x04\x13\n\r\n\
    \x05\x04\x03\x02\x03\x04\x12\x04&\x04%!\n\x0c\n\x05\x04\x03\x02\x03\x05\
    \x12\x03&\x04\t\n\x0c\n\x05\x04\x03\x02\x03\x01\x12\x03&\n\x0e\n\x0c\n\
    \x05\x04\x03\x02\x03\x03\x12\x03&\x11\x12\n\n\n\x02\x04\x04\x12\x04)\0-\
    \x01\n\n\n\x03\x04\x04\x01\x12\x03)\x08\x1d\n\x0b\n\x04\x04\x04\x02\0\
    \x12\x03*\x04\x20\n\r\n\x05\x04\x04\x02\0\x04\x12\x04*\x04)\x1f\n\x0c\n\
    \x05\x04\x04\x02\0\x06\x12\x03*\x04\x0f\n\x0c\n\x05\x04\x04\x02\0\x01\
    \x12\x03*\x10\x1b\n\x0c\n\x05\x04\x04\x02\0\x03\x12\x03*\x1e\x1f\n\x0b\n\
    \x04\x04\x04\x02\x01\x12\x03+\x04\x18\n\r\n\x05\x04\x04\x02\x01\x04\x12\
    \x04+\x04*\x20\n\x0c\n\x05\x04\x04\x02\x01\x05\x12\x03+\x04\t\n\x0c\n\
    \x05\x04\x04\x02\x01\x01\x12\x03+\n\x13\n\x0c\n\x05\x04\x04\x02\x01\x03\
    \x12\x03+\x16\x17\n\x0b\n\x04\x04\x04\x02\x02\x12\x03,\x04\x16\n\r\n\x05\
    \x04\x04\x02\x02\x04\x12\x04,\x04+\x18\n\x0c\n\x05\x04\x04\x02\x02\x06\
    \x12\x03,\x04\n\n\x0c\n\x05\x04\x04\x02\x02\x01\x12\x03,\x0b\x11\n\x0c\n\
    \x05\x04\x04\x02\x02\x03\x12\x03,\x14\x15\n\n\n\x02\x04\x05\x12\x04/\03\
    \x01\n\n\n\x03\x04\x05\x01\x12\x03/\x08\x19\n\x0b\n\x04\x04\x05\x02\0\
    \x12\x030\x043\n\r\n\x05\x04\x05\x02\0\x04\x12\x040\x04/\x1b\n\x0c\n\x05\
    \x04\x05\x02\0\x06\x12\x030\x04\x19\n\x0c\n\x05\x04\x05\x02\0\x01\x12\
    \x030\x1a.\n\x0c\n\x05\x04\x05\x02\0\x03\x12\x03012\n%\n\x04\x04\x05\x02\
    \x01\x12\x031\x04\x16\"\x18\x20SignedTransaction\x20hash\n\n\r\n\x05\x04\
    \x05\x02\x01\x04\x12\x041\x0403\n\x0c\n\x05\x04\x05\x02\x01\x05\x12\x031\
    \x04\t\n\x0c\n\x05\x04\x05\x02\x01\x01\x12\x031\n\x11\n\x0c\n\x05\x04\
    \x05\x02\x01\x03\x12\x031\x14\x15\n\x18\n\x04\x04\x05\x02\x02\x12\x032\
    \x04\x15\"\x0bpublic\x20key\n\n\r\n\x05\x04\x05\x02\x02\x04\x12\x042\x04\
    1\x16\n\x0c\n\x05\x04\x05\x02\x02\x05\x12\x032\x04\t\n\x0c\n\x05\x04\x05\
    \x02\x02\x01\x12\x032\n\x10\n\x0c\n\x05\x04\x05\x02\x02\x03\x12\x032\x13\
    \x14\n!\n\x02\x04\x06\x12\x047\0:\x012\x15\x20data\x20precompile\x20API\
    \n\n\n\n\x03\x04\x06\x01\x12\x037\x08\x12\n\x0b\n\x04\x04\x06\x02\0\x12\
    \x038\x04\x13\n\r\n\x05\x04\x06\x02\0\x04\x12\x048\x047\x14\n\x0c\n\x05\
    \x04\x06\x02\0\x05\x12\x038\x04\t\n\x0c\n\x05\x04\x06\x02\0\x01\x12\x038\
    \n\x0e\n\x0c\n\x05\x04\x06\x02\0\x03\x12\x038\x11\x12\n\x0b\n\x04\x04\
    \x06\x02\x01\x12\x039\x04\x15\n\r\n\x05\x04\x06\x02\x01\x04\x12\x049\x04\
    8\x13\n\x0c\n\x05\x04\x06\x02\x01\x05\x12\x039\x04\t\n\x0c\n\x05\x04\x06\
    \x02\x01\x01\x12\x039\n\x10\n\x0c\n\x05\x04\x06\x02\x01\x03\x12\x039\x13\
    \x14\n\n\n\x02\x04\x07\x12\x04<\0>\x01\n\n\n\x03\x04\x07\x01\x12\x03<\
    \x08\x11\n\x0b\n\x04\x04\x07\x02\0\x12\x03=\x040\n\x0c\n\x05\x04\x07\x02\
    \0\x04\x12\x03=\x04\x0c\n\x0c\n\x05\x04\x07\x02\0\x06\x12\x03=\r\x1e\n\
    \x0c\n\x05\x04\x07\x02\0\x01\x12\x03=\x1f+\n\x0c\n\x05\x04\x07\x02\0\x03\
    \x12\x03=./\n\n\n\x02\x04\x08\x12\x04@\0D\x01\n\n\n\x03\x04\x08\x01\x12\
    \x03@\x08\r\n\x0b\n\x04\x04\x08\x02\0\x12\x03A\x04\x17\n\r\n\x05\x04\x08\
    \x02\0\x04\x12\x04A\x04@\x0f\n\x0c\n\x05\x04\x08\x02\0\x05\x12\x03A\x04\
    \n\n\x0c\n\x05\x04\x08\x02\0\x01\x12\x03A\x0b\x12\n\x0c\n\x05\x04\x08\
    \x02\0\x03\x12\x03A\x15\x16\n\x0b\n\x04\x04\x08\x02\x01\x12\x03B\x04\x1b\
    \n\r\n\x05\x04\x08\x02\x01\x04\x12\x04B\x04A\x17\n\x0c\n\x05\x04\x08\x02\
    \x01\x06\x12\x03B\x04\x0f\n\x0c\n\x05\x04\x08\x02\x01\x01\x12\x03B\x10\
    \x16\n\x0c\n\x05\x04\x08\x02\x01\x03\x12\x03B\x19\x1a\n\x0b\n\x04\x04\
    \x08\x02\x02\x12\x03C\x04\x17\n\r\n\x05\x04\x08\x02\x02\x04\x12\x04C\x04\
    B\x1b\n\x0c\n\x05\x04\x08\x02\x02\x06\x12\x03C\x04\r\n\x0c\n\x05\x04\x08\
    \x02\x02\x01\x12\x03C\x0e\x12\n\x0c\n\x05\x04\x08\x02\x02\x03\x12\x03C\
    \x15\x16\n\n\n\x02\x04\t\x12\x04F\0K\x01\n\n\n\x03\x04\t\x01\x12\x03F\
    \x08\r\n\x0c\n\x04\x04\t\x03\0\x12\x04G\x04I\x05\n\x0c\n\x05\x04\t\x03\0\
    \x01\x12\x03G\x0c\x10\n\x1d\n\x06\x04\t\x03\0\x02\0\x12\x03H\x08\x1a\"\
    \x0e\x20H160\x20address\n\n\x0f\n\x07\x04\t\x03\0\x02\0\x04\x12\x04H\x08\
    G\x12\n\x0e\n\x07\x04\t\x03\0\x02\0\x05\x12\x03H\x08\r\n\x0e\n\x07\x04\t\
    \x03\0\x02\0\x01\x12\x03H\x0e\x15\n\x0e\n\x07\x04\t\x03\0\x02\0\x03\x12\
    \x03H\x18\x19\n\x0b\n\x04\x04\t\x02\0\x12\x03J\x04\x1c\n\x0c\n\x05\x04\t\
    \x02\0\x04\x12\x03J\x04\x0c\n\x0c\n\x05\x04\t\x02\0\x06\x12\x03J\r\x11\n\
    \x0c\n\x05\x04\t\x02\0\x01\x12\x03J\x12\x17\n\x0c\n\x05\x04\t\x02\0\x03\
    \x12\x03J\x1a\x1bb\x06proto3\
=======
    \n\x06height\x18\x02\x20\x01(\x04R\x06height\"N\n\nRichStatus\x12\x12\n\
    \x04hash\x18\x01\x20\x01(\x0cR\x04hash\x12\x16\n\x06height\x18\x02\x20\
    \x01(\x04R\x06height\x12\x14\n\x05nodes\x18\x03\x20\x03(\x0cR\x05nodes\"\
    s\n\x0bTransaction\x12\x0e\n\x02to\x18\x01\x20\x01(\tR\x02to\x12\x14\n\
    \x05nonce\x18\x02\x20\x01(\tR\x05nonce\x12*\n\x11valid_until_block\x18\
    \x03\x20\x01(\x04R\x0fvalidUntilBlock\x12\x12\n\x04data\x18\x04\x20\x01(\
    \x0cR\x04data\"\x86\x01\n\x15UnverifiedTransaction\x12.\n\x0btransaction\
    \x18\x01\x20\x01(\x0b2\x0c.TransactionR\x0btransaction\x12\x1c\n\tsignat\
    ure\x18\x02\x20\x01(\x0cR\tsignature\x12\x1f\n\x06crypto\x18\x03\x20\x01\
    (\x0e2\x07.CryptoR\x06crypto\"\x8e\x01\n\x11SignedTransaction\x12H\n\x14\
    transaction_with_sig\x18\x01\x20\x01(\x0b2\x16.UnverifiedTransactionR\
    \x12transactionWithSig\x12\x17\n\x07tx_hash\x18\x02\x20\x01(\x0cR\x06txH\
    ash\x12\x16\n\x06signer\x18\x03\x20\x01(\x0cR\x06signer\"8\n\nTxResponse\
    \x12\x12\n\x04hash\x18\x01\x20\x01(\x0cR\x04hash\x12\x16\n\x06result\x18\
    \x02\x20\x01(\x0cR\x06result\"C\n\tBlockBody\x126\n\x0ctransactions\x18\
    \x01\x20\x03(\x0b2\x12.SignedTransactionR\x0ctransactions\"g\n\x05Block\
    \x12\x18\n\x07version\x18\x01\x20\x01(\rR\x07version\x12$\n\x06header\
    \x18\x02\x20\x01(\x0b2\x0c.BlockHeaderR\x06header\x12\x1e\n\x04body\x18\
    \x03\x20\x01(\x0b2\n.BlockBodyR\x04body*9\n\tProofType\x12\x12\n\x0eAuth\
    orityRound\x10\0\x12\x08\n\x04Raft\x10\x01\x12\x0e\n\nTendermint\x10\x02\
    *\x1b\n\x06Crypto\x12\x08\n\x04SECP\x10\0\x12\x07\n\x03SM2\x10\x01J\xb5\
    \x15\n\x06\x12\x04\0\0J\x01\n\x08\n\x01\x0c\x12\x03\0\0\x12\n\n\n\x02\
    \x05\0\x12\x04\x02\0\x06\x01\n\n\n\x03\x05\0\x01\x12\x03\x02\x05\x0e\n\
    \x0b\n\x04\x05\0\x02\0\x12\x03\x03\x04\x17\n\x0c\n\x05\x05\0\x02\0\x01\
    \x12\x03\x03\x04\x12\n\x0c\n\x05\x05\0\x02\0\x02\x12\x03\x03\x15\x16\n\
    \x0b\n\x04\x05\0\x02\x01\x12\x03\x04\x04\r\n\x0c\n\x05\x05\0\x02\x01\x01\
    \x12\x03\x04\x04\x08\n\x0c\n\x05\x05\0\x02\x01\x02\x12\x03\x04\x0b\x0c\n\
    \x0b\n\x04\x05\0\x02\x02\x12\x03\x05\x04\x13\n\x0c\n\x05\x05\0\x02\x02\
    \x01\x12\x03\x05\x04\x0e\n\x0c\n\x05\x05\0\x02\x02\x02\x12\x03\x05\x11\
    \x12\n\n\n\x02\x04\0\x12\x04\x08\0\x0b\x01\n\n\n\x03\x04\0\x01\x12\x03\
    \x08\x08\r\n\x0b\n\x04\x04\0\x02\0\x12\x03\t\x04\x16\n\r\n\x05\x04\0\x02\
    \0\x04\x12\x04\t\x04\x08\x0f\n\x0c\n\x05\x04\0\x02\0\x05\x12\x03\t\x04\t\
    \n\x0c\n\x05\x04\0\x02\0\x01\x12\x03\t\n\x11\n\x0c\n\x05\x04\0\x02\0\x03\
    \x12\x03\t\x14\x15\n\x0b\n\x04\x04\0\x02\x01\x12\x03\n\x04\x17\n\r\n\x05\
    \x04\0\x02\x01\x04\x12\x04\n\x04\t\x16\n\x0c\n\x05\x04\0\x02\x01\x06\x12\
    \x03\n\x04\r\n\x0c\n\x05\x04\0\x02\x01\x01\x12\x03\n\x0e\x12\n\x0c\n\x05\
    \x04\0\x02\x01\x03\x12\x03\n\x15\x16\n\n\n\x02\x04\x01\x12\x04\r\0\x16\
    \x01\n\n\n\x03\x04\x01\x01\x12\x03\r\x08\x13\n\x0b\n\x04\x04\x01\x02\0\
    \x12\x03\x0e\x04\x17\n\r\n\x05\x04\x01\x02\0\x04\x12\x04\x0e\x04\r\x15\n\
    \x0c\n\x05\x04\x01\x02\0\x05\x12\x03\x0e\x04\t\n\x0c\n\x05\x04\x01\x02\0\
    \x01\x12\x03\x0e\n\x12\n\x0c\n\x05\x04\x01\x02\0\x03\x12\x03\x0e\x15\x16\
    \n\x0b\n\x04\x04\x01\x02\x01\x12\x03\x0f\x04\x19\n\r\n\x05\x04\x01\x02\
    \x01\x04\x12\x04\x0f\x04\x0e\x17\n\x0c\n\x05\x04\x01\x02\x01\x05\x12\x03\
    \x0f\x04\n\n\x0c\n\x05\x04\x01\x02\x01\x01\x12\x03\x0f\x0b\x14\n\x0c\n\
    \x05\x04\x01\x02\x01\x03\x12\x03\x0f\x17\x18\n\x0b\n\x04\x04\x01\x02\x02\
    \x12\x03\x10\x04\x16\n\r\n\x05\x04\x01\x02\x02\x04\x12\x04\x10\x04\x0f\
    \x19\n\x0c\n\x05\x04\x01\x02\x02\x05\x12\x03\x10\x04\n\n\x0c\n\x05\x04\
    \x01\x02\x02\x01\x12\x03\x10\x0b\x11\n\x0c\n\x05\x04\x01\x02\x02\x03\x12\
    \x03\x10\x14\x15\n\x0b\n\x04\x04\x01\x02\x03\x12\x03\x11\x04\x19\n\r\n\
    \x05\x04\x01\x02\x03\x04\x12\x04\x11\x04\x10\x16\n\x0c\n\x05\x04\x01\x02\
    \x03\x05\x12\x03\x11\x04\t\n\x0c\n\x05\x04\x01\x02\x03\x01\x12\x03\x11\n\
    \x14\n\x0c\n\x05\x04\x01\x02\x03\x03\x12\x03\x11\x17\x18\n\x0b\n\x04\x04\
    \x01\x02\x04\x12\x03\x12\x04\x20\n\r\n\x05\x04\x01\x02\x04\x04\x12\x04\
    \x12\x04\x11\x19\n\x0c\n\x05\x04\x01\x02\x04\x05\x12\x03\x12\x04\t\n\x0c\
    \n\x05\x04\x01\x02\x04\x01\x12\x03\x12\n\x1b\n\x0c\n\x05\x04\x01\x02\x04\
    \x03\x12\x03\x12\x1e\x1f\n\x0b\n\x04\x04\x01\x02\x05\x12\x03\x13\x04\x1c\
    \n\r\n\x05\x04\x01\x02\x05\x04\x12\x04\x13\x04\x12\x20\n\x0c\n\x05\x04\
    \x01\x02\x05\x05\x12\x03\x13\x04\t\n\x0c\n\x05\x04\x01\x02\x05\x01\x12\
    \x03\x13\n\x17\n\x0c\n\x05\x04\x01\x02\x05\x03\x12\x03\x13\x1a\x1b\n\x0b\
    \n\x04\x04\x01\x02\x06\x12\x03\x14\x04\x18\n\r\n\x05\x04\x01\x02\x06\x04\
    \x12\x04\x14\x04\x13\x1c\n\x0c\n\x05\x04\x01\x02\x06\x05\x12\x03\x14\x04\
    \n\n\x0c\n\x05\x04\x01\x02\x06\x01\x12\x03\x14\x0b\x13\n\x0c\n\x05\x04\
    \x01\x02\x06\x03\x12\x03\x14\x16\x17\n\x0b\n\x04\x04\x01\x02\x07\x12\x03\
    \x15\x04\x14\n\r\n\x05\x04\x01\x02\x07\x04\x12\x04\x15\x04\x14\x18\n\x0c\
    \n\x05\x04\x01\x02\x07\x06\x12\x03\x15\x04\t\n\x0c\n\x05\x04\x01\x02\x07\
    \x01\x12\x03\x15\n\x0f\n\x0c\n\x05\x04\x01\x02\x07\x03\x12\x03\x15\x12\
    \x13\n\n\n\x02\x04\x02\x12\x04\x18\0\x1b\x01\n\n\n\x03\x04\x02\x01\x12\
    \x03\x18\x08\x0e\n\x0b\n\x04\x04\x02\x02\0\x12\x03\x19\x04\x13\n\r\n\x05\
    \x04\x02\x02\0\x04\x12\x04\x19\x04\x18\x10\n\x0c\n\x05\x04\x02\x02\0\x05\
    \x12\x03\x19\x04\t\n\x0c\n\x05\x04\x02\x02\0\x01\x12\x03\x19\n\x0e\n\x0c\
    \n\x05\x04\x02\x02\0\x03\x12\x03\x19\x11\x12\n\x0b\n\x04\x04\x02\x02\x01\
    \x12\x03\x1a\x04\x16\n\r\n\x05\x04\x02\x02\x01\x04\x12\x04\x1a\x04\x19\
    \x13\n\x0c\n\x05\x04\x02\x02\x01\x05\x12\x03\x1a\x04\n\n\x0c\n\x05\x04\
    \x02\x02\x01\x01\x12\x03\x1a\x0b\x11\n\x0c\n\x05\x04\x02\x02\x01\x03\x12\
    \x03\x1a\x14\x15\n\n\n\x02\x04\x03\x12\x04\x1d\0!\x01\n\n\n\x03\x04\x03\
    \x01\x12\x03\x1d\x08\x12\n\x0b\n\x04\x04\x03\x02\0\x12\x03\x1e\x04\x13\n\
    \r\n\x05\x04\x03\x02\0\x04\x12\x04\x1e\x04\x1d\x14\n\x0c\n\x05\x04\x03\
    \x02\0\x05\x12\x03\x1e\x04\t\n\x0c\n\x05\x04\x03\x02\0\x01\x12\x03\x1e\n\
    \x0e\n\x0c\n\x05\x04\x03\x02\0\x03\x12\x03\x1e\x11\x12\n\x0b\n\x04\x04\
    \x03\x02\x01\x12\x03\x1f\x04\x16\n\r\n\x05\x04\x03\x02\x01\x04\x12\x04\
    \x1f\x04\x1e\x13\n\x0c\n\x05\x04\x03\x02\x01\x05\x12\x03\x1f\x04\n\n\x0c\
    \n\x05\x04\x03\x02\x01\x01\x12\x03\x1f\x0b\x11\n\x0c\n\x05\x04\x03\x02\
    \x01\x03\x12\x03\x1f\x14\x15\n\x0b\n\x04\x04\x03\x02\x02\x12\x03\x20\x04\
    \x1d\n\x0c\n\x05\x04\x03\x02\x02\x04\x12\x03\x20\x04\x0c\n\x0c\n\x05\x04\
    \x03\x02\x02\x05\x12\x03\x20\r\x12\n\x0c\n\x05\x04\x03\x02\x02\x01\x12\
    \x03\x20\x13\x18\n\x0c\n\x05\x04\x03\x02\x02\x03\x12\x03\x20\x1b\x1c\n\n\
    \n\x02\x05\x01\x12\x04#\0&\x01\n\n\n\x03\x05\x01\x01\x12\x03#\x05\x0b\n\
    \x0b\n\x04\x05\x01\x02\0\x12\x03$\x04\r\n\x0c\n\x05\x05\x01\x02\0\x01\
    \x12\x03$\x04\x08\n\x0c\n\x05\x05\x01\x02\0\x02\x12\x03$\x0b\x0c\n\x0b\n\
    \x04\x05\x01\x02\x01\x12\x03%\x04\x0c\n\x0c\n\x05\x05\x01\x02\x01\x01\
    \x12\x03%\x04\x07\n\x0c\n\x05\x05\x01\x02\x01\x02\x12\x03%\n\x0b\n\n\n\
    \x02\x04\x04\x12\x04(\0-\x01\n\n\n\x03\x04\x04\x01\x12\x03(\x08\x13\n\
    \x0b\n\x04\x04\x04\x02\0\x12\x03)\x04\x12\n\r\n\x05\x04\x04\x02\0\x04\
    \x12\x04)\x04(\x15\n\x0c\n\x05\x04\x04\x02\0\x05\x12\x03)\x04\n\n\x0c\n\
    \x05\x04\x04\x02\0\x01\x12\x03)\x0b\r\n\x0c\n\x05\x04\x04\x02\0\x03\x12\
    \x03)\x10\x11\n\x0b\n\x04\x04\x04\x02\x01\x12\x03*\x04\x15\n\r\n\x05\x04\
    \x04\x02\x01\x04\x12\x04*\x04)\x12\n\x0c\n\x05\x04\x04\x02\x01\x05\x12\
    \x03*\x04\n\n\x0c\n\x05\x04\x04\x02\x01\x01\x12\x03*\x0b\x10\n\x0c\n\x05\
    \x04\x04\x02\x01\x03\x12\x03*\x13\x14\n\x0b\n\x04\x04\x04\x02\x02\x12\
    \x03+\x04!\n\r\n\x05\x04\x04\x02\x02\x04\x12\x04+\x04*\x15\n\x0c\n\x05\
    \x04\x04\x02\x02\x05\x12\x03+\x04\n\n\x0c\n\x05\x04\x04\x02\x02\x01\x12\
    \x03+\x0b\x1c\n\x0c\n\x05\x04\x04\x02\x02\x03\x12\x03+\x1f\x20\n\x0b\n\
    \x04\x04\x04\x02\x03\x12\x03,\x04\x13\n\r\n\x05\x04\x04\x02\x03\x04\x12\
    \x04,\x04+!\n\x0c\n\x05\x04\x04\x02\x03\x05\x12\x03,\x04\t\n\x0c\n\x05\
    \x04\x04\x02\x03\x01\x12\x03,\n\x0e\n\x0c\n\x05\x04\x04\x02\x03\x03\x12\
    \x03,\x11\x12\n\n\n\x02\x04\x05\x12\x04/\03\x01\n\n\n\x03\x04\x05\x01\
    \x12\x03/\x08\x1d\n\x0b\n\x04\x04\x05\x02\0\x12\x030\x04\x20\n\r\n\x05\
    \x04\x05\x02\0\x04\x12\x040\x04/\x1f\n\x0c\n\x05\x04\x05\x02\0\x06\x12\
    \x030\x04\x0f\n\x0c\n\x05\x04\x05\x02\0\x01\x12\x030\x10\x1b\n\x0c\n\x05\
    \x04\x05\x02\0\x03\x12\x030\x1e\x1f\n\x0b\n\x04\x04\x05\x02\x01\x12\x031\
    \x04\x18\n\r\n\x05\x04\x05\x02\x01\x04\x12\x041\x040\x20\n\x0c\n\x05\x04\
    \x05\x02\x01\x05\x12\x031\x04\t\n\x0c\n\x05\x04\x05\x02\x01\x01\x12\x031\
    \n\x13\n\x0c\n\x05\x04\x05\x02\x01\x03\x12\x031\x16\x17\n\x0b\n\x04\x04\
    \x05\x02\x02\x12\x032\x04\x16\n\r\n\x05\x04\x05\x02\x02\x04\x12\x042\x04\
    1\x18\n\x0c\n\x05\x04\x05\x02\x02\x06\x12\x032\x04\n\n\x0c\n\x05\x04\x05\
    \x02\x02\x01\x12\x032\x0b\x11\n\x0c\n\x05\x04\x05\x02\x02\x03\x12\x032\
    \x14\x15\n\n\n\x02\x04\x06\x12\x045\09\x01\n\n\n\x03\x04\x06\x01\x12\x03\
    5\x08\x19\n\x0b\n\x04\x04\x06\x02\0\x12\x036\x043\n\r\n\x05\x04\x06\x02\
    \0\x04\x12\x046\x045\x1b\n\x0c\n\x05\x04\x06\x02\0\x06\x12\x036\x04\x19\
    \n\x0c\n\x05\x04\x06\x02\0\x01\x12\x036\x1a.\n\x0c\n\x05\x04\x06\x02\0\
    \x03\x12\x03612\n%\n\x04\x04\x06\x02\x01\x12\x037\x04\x16\"\x18\x20Signe\
    dTransaction\x20hash\n\n\r\n\x05\x04\x06\x02\x01\x04\x12\x047\x0463\n\
    \x0c\n\x05\x04\x06\x02\x01\x05\x12\x037\x04\t\n\x0c\n\x05\x04\x06\x02\
    \x01\x01\x12\x037\n\x11\n\x0c\n\x05\x04\x06\x02\x01\x03\x12\x037\x14\x15\
    \n\x18\n\x04\x04\x06\x02\x02\x12\x038\x04\x15\"\x0bpublic\x20key\n\n\r\n\
    \x05\x04\x06\x02\x02\x04\x12\x048\x047\x16\n\x0c\n\x05\x04\x06\x02\x02\
    \x05\x12\x038\x04\t\n\x0c\n\x05\x04\x06\x02\x02\x01\x12\x038\n\x10\n\x0c\
    \n\x05\x04\x06\x02\x02\x03\x12\x038\x13\x14\n!\n\x02\x04\x07\x12\x04=\0@\
    \x012\x15\x20data\x20precompile\x20API\n\n\n\n\x03\x04\x07\x01\x12\x03=\
    \x08\x12\n\x0b\n\x04\x04\x07\x02\0\x12\x03>\x04\x13\n\r\n\x05\x04\x07\
    \x02\0\x04\x12\x04>\x04=\x14\n\x0c\n\x05\x04\x07\x02\0\x05\x12\x03>\x04\
    \t\n\x0c\n\x05\x04\x07\x02\0\x01\x12\x03>\n\x0e\n\x0c\n\x05\x04\x07\x02\
    \0\x03\x12\x03>\x11\x12\n\x0b\n\x04\x04\x07\x02\x01\x12\x03?\x04\x15\n\r\
    \n\x05\x04\x07\x02\x01\x04\x12\x04?\x04>\x13\n\x0c\n\x05\x04\x07\x02\x01\
    \x05\x12\x03?\x04\t\n\x0c\n\x05\x04\x07\x02\x01\x01\x12\x03?\n\x10\n\x0c\
    \n\x05\x04\x07\x02\x01\x03\x12\x03?\x13\x14\n\n\n\x02\x04\x08\x12\x04B\0\
    D\x01\n\n\n\x03\x04\x08\x01\x12\x03B\x08\x11\n\x0b\n\x04\x04\x08\x02\0\
    \x12\x03C\x040\n\x0c\n\x05\x04\x08\x02\0\x04\x12\x03C\x04\x0c\n\x0c\n\
    \x05\x04\x08\x02\0\x06\x12\x03C\r\x1e\n\x0c\n\x05\x04\x08\x02\0\x01\x12\
    \x03C\x1f+\n\x0c\n\x05\x04\x08\x02\0\x03\x12\x03C./\n\n\n\x02\x04\t\x12\
    \x04F\0J\x01\n\n\n\x03\x04\t\x01\x12\x03F\x08\r\n\x0b\n\x04\x04\t\x02\0\
    \x12\x03G\x04\x17\n\r\n\x05\x04\t\x02\0\x04\x12\x04G\x04F\x0f\n\x0c\n\
    \x05\x04\t\x02\0\x05\x12\x03G\x04\n\n\x0c\n\x05\x04\t\x02\0\x01\x12\x03G\
    \x0b\x12\n\x0c\n\x05\x04\t\x02\0\x03\x12\x03G\x15\x16\n\x0b\n\x04\x04\t\
    \x02\x01\x12\x03H\x04\x1b\n\r\n\x05\x04\t\x02\x01\x04\x12\x04H\x04G\x17\
    \n\x0c\n\x05\x04\t\x02\x01\x06\x12\x03H\x04\x0f\n\x0c\n\x05\x04\t\x02\
    \x01\x01\x12\x03H\x10\x16\n\x0c\n\x05\x04\t\x02\x01\x03\x12\x03H\x19\x1a\
    \n\x0b\n\x04\x04\t\x02\x02\x12\x03I\x04\x17\n\r\n\x05\x04\t\x02\x02\x04\
    \x12\x04I\x04H\x1b\n\x0c\n\x05\x04\t\x02\x02\x06\x12\x03I\x04\r\n\x0c\n\
    \x05\x04\t\x02\x02\x01\x12\x03I\x0e\x12\n\x0c\n\x05\x04\t\x02\x02\x03\
    \x12\x03I\x15\x16b\x06proto3\
>>>>>>> d6c11489
";

static mut file_descriptor_proto_lazy: ::protobuf::lazy::Lazy<::protobuf::descriptor::FileDescriptorProto> = ::protobuf::lazy::Lazy {
    lock: ::protobuf::lazy::ONCE_INIT,
    ptr: 0 as *const ::protobuf::descriptor::FileDescriptorProto,
};

fn parse_descriptor_proto() -> ::protobuf::descriptor::FileDescriptorProto {
    ::protobuf::parse_from_bytes(file_descriptor_proto_data).unwrap()
}

pub fn file_descriptor_proto() -> &'static ::protobuf::descriptor::FileDescriptorProto {
    unsafe {
        file_descriptor_proto_lazy.get(|| {
            parse_descriptor_proto()
        })
    }
}<|MERGE_RESOLUTION|>--- conflicted
+++ resolved
@@ -2849,365 +2849,6 @@
     }
 }
 
-#[derive(PartialEq,Clone,Default)]
-pub struct Nodes {
-    // message fields
-    pub nodes: ::protobuf::RepeatedField<Nodes_Node>,
-    // special fields
-    unknown_fields: ::protobuf::UnknownFields,
-    cached_size: ::protobuf::CachedSize,
-}
-
-// see codegen.rs for the explanation why impl Sync explicitly
-unsafe impl ::std::marker::Sync for Nodes {}
-
-impl Nodes {
-    pub fn new() -> Nodes {
-        ::std::default::Default::default()
-    }
-
-    pub fn default_instance() -> &'static Nodes {
-        static mut instance: ::protobuf::lazy::Lazy<Nodes> = ::protobuf::lazy::Lazy {
-            lock: ::protobuf::lazy::ONCE_INIT,
-            ptr: 0 as *const Nodes,
-        };
-        unsafe {
-            instance.get(Nodes::new)
-        }
-    }
-
-    // repeated .Nodes.Node nodes = 1;
-
-    pub fn clear_nodes(&mut self) {
-        self.nodes.clear();
-    }
-
-    // Param is passed by value, moved
-    pub fn set_nodes(&mut self, v: ::protobuf::RepeatedField<Nodes_Node>) {
-        self.nodes = v;
-    }
-
-    // Mutable pointer to the field.
-    pub fn mut_nodes(&mut self) -> &mut ::protobuf::RepeatedField<Nodes_Node> {
-        &mut self.nodes
-    }
-
-    // Take field
-    pub fn take_nodes(&mut self) -> ::protobuf::RepeatedField<Nodes_Node> {
-        ::std::mem::replace(&mut self.nodes, ::protobuf::RepeatedField::new())
-    }
-
-    pub fn get_nodes(&self) -> &[Nodes_Node] {
-        &self.nodes
-    }
-
-    fn get_nodes_for_reflect(&self) -> &::protobuf::RepeatedField<Nodes_Node> {
-        &self.nodes
-    }
-
-    fn mut_nodes_for_reflect(&mut self) -> &mut ::protobuf::RepeatedField<Nodes_Node> {
-        &mut self.nodes
-    }
-}
-
-impl ::protobuf::Message for Nodes {
-    fn is_initialized(&self) -> bool {
-        for v in &self.nodes {
-            if !v.is_initialized() {
-                return false;
-            }
-        };
-        true
-    }
-
-    fn merge_from(&mut self, is: &mut ::protobuf::CodedInputStream) -> ::protobuf::ProtobufResult<()> {
-        while !is.eof()? {
-            let (field_number, wire_type) = is.read_tag_unpack()?;
-            match field_number {
-                1 => {
-                    ::protobuf::rt::read_repeated_message_into(wire_type, is, &mut self.nodes)?;
-                },
-                _ => {
-                    ::protobuf::rt::read_unknown_or_skip_group(field_number, wire_type, is, self.mut_unknown_fields())?;
-                },
-            };
-        }
-        ::std::result::Result::Ok(())
-    }
-
-    // Compute sizes of nested messages
-    #[allow(unused_variables)]
-    fn compute_size(&self) -> u32 {
-        let mut my_size = 0;
-        for value in &self.nodes {
-            let len = value.compute_size();
-            my_size += 1 + ::protobuf::rt::compute_raw_varint32_size(len) + len;
-        };
-        my_size += ::protobuf::rt::unknown_fields_size(self.get_unknown_fields());
-        self.cached_size.set(my_size);
-        my_size
-    }
-
-    fn write_to_with_cached_sizes(&self, os: &mut ::protobuf::CodedOutputStream) -> ::protobuf::ProtobufResult<()> {
-        for v in &self.nodes {
-            os.write_tag(1, ::protobuf::wire_format::WireTypeLengthDelimited)?;
-            os.write_raw_varint32(v.get_cached_size())?;
-            v.write_to_with_cached_sizes(os)?;
-        };
-        os.write_unknown_fields(self.get_unknown_fields())?;
-        ::std::result::Result::Ok(())
-    }
-
-    fn get_cached_size(&self) -> u32 {
-        self.cached_size.get()
-    }
-
-    fn get_unknown_fields(&self) -> &::protobuf::UnknownFields {
-        &self.unknown_fields
-    }
-
-    fn mut_unknown_fields(&mut self) -> &mut ::protobuf::UnknownFields {
-        &mut self.unknown_fields
-    }
-
-    fn as_any(&self) -> &::std::any::Any {
-        self as &::std::any::Any
-    }
-    fn as_any_mut(&mut self) -> &mut ::std::any::Any {
-        self as &mut ::std::any::Any
-    }
-    fn into_any(self: Box<Self>) -> ::std::boxed::Box<::std::any::Any> {
-        self
-    }
-
-    fn descriptor(&self) -> &'static ::protobuf::reflect::MessageDescriptor {
-        ::protobuf::MessageStatic::descriptor_static(None::<Self>)
-    }
-}
-
-impl ::protobuf::MessageStatic for Nodes {
-    fn new() -> Nodes {
-        Nodes::new()
-    }
-
-    fn descriptor_static(_: ::std::option::Option<Nodes>) -> &'static ::protobuf::reflect::MessageDescriptor {
-        static mut descriptor: ::protobuf::lazy::Lazy<::protobuf::reflect::MessageDescriptor> = ::protobuf::lazy::Lazy {
-            lock: ::protobuf::lazy::ONCE_INIT,
-            ptr: 0 as *const ::protobuf::reflect::MessageDescriptor,
-        };
-        unsafe {
-            descriptor.get(|| {
-                let mut fields = ::std::vec::Vec::new();
-                fields.push(::protobuf::reflect::accessor::make_repeated_field_accessor::<_, ::protobuf::types::ProtobufTypeMessage<Nodes_Node>>(
-                    "nodes",
-                    Nodes::get_nodes_for_reflect,
-                    Nodes::mut_nodes_for_reflect,
-                ));
-                ::protobuf::reflect::MessageDescriptor::new::<Nodes>(
-                    "Nodes",
-                    fields,
-                    file_descriptor_proto()
-                )
-            })
-        }
-    }
-}
-
-impl ::protobuf::Clear for Nodes {
-    fn clear(&mut self) {
-        self.clear_nodes();
-        self.unknown_fields.clear();
-    }
-}
-
-impl ::std::fmt::Debug for Nodes {
-    fn fmt(&self, f: &mut ::std::fmt::Formatter) -> ::std::fmt::Result {
-        ::protobuf::text_format::fmt(self, f)
-    }
-}
-
-impl ::protobuf::reflect::ProtobufValue for Nodes {
-    fn as_ref(&self) -> ::protobuf::reflect::ProtobufValueRef {
-        ::protobuf::reflect::ProtobufValueRef::Message(self)
-    }
-}
-
-#[derive(PartialEq,Clone,Default)]
-pub struct Nodes_Node {
-    // message fields
-    pub address: ::std::vec::Vec<u8>,
-    // special fields
-    unknown_fields: ::protobuf::UnknownFields,
-    cached_size: ::protobuf::CachedSize,
-}
-
-// see codegen.rs for the explanation why impl Sync explicitly
-unsafe impl ::std::marker::Sync for Nodes_Node {}
-
-impl Nodes_Node {
-    pub fn new() -> Nodes_Node {
-        ::std::default::Default::default()
-    }
-
-    pub fn default_instance() -> &'static Nodes_Node {
-        static mut instance: ::protobuf::lazy::Lazy<Nodes_Node> = ::protobuf::lazy::Lazy {
-            lock: ::protobuf::lazy::ONCE_INIT,
-            ptr: 0 as *const Nodes_Node,
-        };
-        unsafe {
-            instance.get(Nodes_Node::new)
-        }
-    }
-
-    // bytes address = 1;
-
-    pub fn clear_address(&mut self) {
-        self.address.clear();
-    }
-
-    // Param is passed by value, moved
-    pub fn set_address(&mut self, v: ::std::vec::Vec<u8>) {
-        self.address = v;
-    }
-
-    // Mutable pointer to the field.
-    // If field is not initialized, it is initialized with default value first.
-    pub fn mut_address(&mut self) -> &mut ::std::vec::Vec<u8> {
-        &mut self.address
-    }
-
-    // Take field
-    pub fn take_address(&mut self) -> ::std::vec::Vec<u8> {
-        ::std::mem::replace(&mut self.address, ::std::vec::Vec::new())
-    }
-
-    pub fn get_address(&self) -> &[u8] {
-        &self.address
-    }
-
-    fn get_address_for_reflect(&self) -> &::std::vec::Vec<u8> {
-        &self.address
-    }
-
-    fn mut_address_for_reflect(&mut self) -> &mut ::std::vec::Vec<u8> {
-        &mut self.address
-    }
-}
-
-impl ::protobuf::Message for Nodes_Node {
-    fn is_initialized(&self) -> bool {
-        true
-    }
-
-    fn merge_from(&mut self, is: &mut ::protobuf::CodedInputStream) -> ::protobuf::ProtobufResult<()> {
-        while !is.eof()? {
-            let (field_number, wire_type) = is.read_tag_unpack()?;
-            match field_number {
-                1 => {
-                    ::protobuf::rt::read_singular_proto3_bytes_into(wire_type, is, &mut self.address)?;
-                },
-                _ => {
-                    ::protobuf::rt::read_unknown_or_skip_group(field_number, wire_type, is, self.mut_unknown_fields())?;
-                },
-            };
-        }
-        ::std::result::Result::Ok(())
-    }
-
-    // Compute sizes of nested messages
-    #[allow(unused_variables)]
-    fn compute_size(&self) -> u32 {
-        let mut my_size = 0;
-        if !self.address.is_empty() {
-            my_size += ::protobuf::rt::bytes_size(1, &self.address);
-        }
-        my_size += ::protobuf::rt::unknown_fields_size(self.get_unknown_fields());
-        self.cached_size.set(my_size);
-        my_size
-    }
-
-    fn write_to_with_cached_sizes(&self, os: &mut ::protobuf::CodedOutputStream) -> ::protobuf::ProtobufResult<()> {
-        if !self.address.is_empty() {
-            os.write_bytes(1, &self.address)?;
-        }
-        os.write_unknown_fields(self.get_unknown_fields())?;
-        ::std::result::Result::Ok(())
-    }
-
-    fn get_cached_size(&self) -> u32 {
-        self.cached_size.get()
-    }
-
-    fn get_unknown_fields(&self) -> &::protobuf::UnknownFields {
-        &self.unknown_fields
-    }
-
-    fn mut_unknown_fields(&mut self) -> &mut ::protobuf::UnknownFields {
-        &mut self.unknown_fields
-    }
-
-    fn as_any(&self) -> &::std::any::Any {
-        self as &::std::any::Any
-    }
-    fn as_any_mut(&mut self) -> &mut ::std::any::Any {
-        self as &mut ::std::any::Any
-    }
-    fn into_any(self: Box<Self>) -> ::std::boxed::Box<::std::any::Any> {
-        self
-    }
-
-    fn descriptor(&self) -> &'static ::protobuf::reflect::MessageDescriptor {
-        ::protobuf::MessageStatic::descriptor_static(None::<Self>)
-    }
-}
-
-impl ::protobuf::MessageStatic for Nodes_Node {
-    fn new() -> Nodes_Node {
-        Nodes_Node::new()
-    }
-
-    fn descriptor_static(_: ::std::option::Option<Nodes_Node>) -> &'static ::protobuf::reflect::MessageDescriptor {
-        static mut descriptor: ::protobuf::lazy::Lazy<::protobuf::reflect::MessageDescriptor> = ::protobuf::lazy::Lazy {
-            lock: ::protobuf::lazy::ONCE_INIT,
-            ptr: 0 as *const ::protobuf::reflect::MessageDescriptor,
-        };
-        unsafe {
-            descriptor.get(|| {
-                let mut fields = ::std::vec::Vec::new();
-                fields.push(::protobuf::reflect::accessor::make_simple_field_accessor::<_, ::protobuf::types::ProtobufTypeBytes>(
-                    "address",
-                    Nodes_Node::get_address_for_reflect,
-                    Nodes_Node::mut_address_for_reflect,
-                ));
-                ::protobuf::reflect::MessageDescriptor::new::<Nodes_Node>(
-                    "Nodes_Node",
-                    fields,
-                    file_descriptor_proto()
-                )
-            })
-        }
-    }
-}
-
-impl ::protobuf::Clear for Nodes_Node {
-    fn clear(&mut self) {
-        self.clear_address();
-        self.unknown_fields.clear();
-    }
-}
-
-impl ::std::fmt::Debug for Nodes_Node {
-    fn fmt(&self, f: &mut ::std::fmt::Formatter) -> ::std::fmt::Result {
-        ::protobuf::text_format::fmt(self, f)
-    }
-}
-
-impl ::protobuf::reflect::ProtobufValue for Nodes_Node {
-    fn as_ref(&self) -> ::protobuf::reflect::ProtobufValueRef {
-        ::protobuf::reflect::ProtobufValueRef::Message(self)
-    }
-}
-
 #[derive(Clone,PartialEq,Eq,Debug,Hash)]
 pub enum ProofType {
     AuthorityRound = 0,
@@ -3332,157 +2973,6 @@
     \x01(\x0cR\x0creceiptsRoot\x12\x19\n\x08gas_used\x18\x07\x20\x01(\x04R\
     \x07gasUsed\x12\x1c\n\x05proof\x18\x08\x20\x01(\x0b2\x06.ProofR\x05proof\
     \"4\n\x06Status\x12\x12\n\x04hash\x18\x01\x20\x01(\x0cR\x04hash\x12\x16\
-<<<<<<< HEAD
-    \n\x06height\x18\x02\x20\x01(\x04R\x06height\"s\n\x0bTransaction\x12\x0e\
-    \n\x02to\x18\x01\x20\x01(\tR\x02to\x12\x14\n\x05nonce\x18\x02\x20\x01(\t\
-    R\x05nonce\x12*\n\x11valid_until_block\x18\x03\x20\x01(\x04R\x0fvalidUnt\
-    ilBlock\x12\x12\n\x04data\x18\x04\x20\x01(\x0cR\x04data\"\x86\x01\n\x15U\
-    nverifiedTransaction\x12.\n\x0btransaction\x18\x01\x20\x01(\x0b2\x0c.Tra\
-    nsactionR\x0btransaction\x12\x1c\n\tsignature\x18\x02\x20\x01(\x0cR\tsig\
-    nature\x12\x1f\n\x06crypto\x18\x03\x20\x01(\x0e2\x07.CryptoR\x06crypto\"\
-    \x8e\x01\n\x11SignedTransaction\x12H\n\x14transaction_with_sig\x18\x01\
-    \x20\x01(\x0b2\x16.UnverifiedTransactionR\x12transactionWithSig\x12\x17\
-    \n\x07tx_hash\x18\x02\x20\x01(\x0cR\x06txHash\x12\x16\n\x06signer\x18\
-    \x03\x20\x01(\x0cR\x06signer\"8\n\nTxResponse\x12\x12\n\x04hash\x18\x01\
-    \x20\x01(\x0cR\x04hash\x12\x16\n\x06result\x18\x02\x20\x01(\x0cR\x06resu\
-    lt\"C\n\tBlockBody\x126\n\x0ctransactions\x18\x01\x20\x03(\x0b2\x12.Sign\
-    edTransactionR\x0ctransactions\"g\n\x05Block\x12\x18\n\x07version\x18\
-    \x01\x20\x01(\rR\x07version\x12$\n\x06header\x18\x02\x20\x01(\x0b2\x0c.B\
-    lockHeaderR\x06header\x12\x1e\n\x04body\x18\x03\x20\x01(\x0b2\n.BlockBod\
-    yR\x04body\"L\n\x05Nodes\x12!\n\x05nodes\x18\x01\x20\x03(\x0b2\x0b.Nodes\
-    .NodeR\x05nodes\x1a\x20\n\x04Node\x12\x18\n\x07address\x18\x01\x20\x01(\
-    \x0cR\x07address*9\n\tProofType\x12\x12\n\x0eAuthorityRound\x10\0\x12\
-    \x08\n\x04Raft\x10\x01\x12\x0e\n\nTendermint\x10\x02*\x1b\n\x06Crypto\
-    \x12\x08\n\x04SECP\x10\0\x12\x07\n\x03SM2\x10\x01J\xa5\x15\n\x06\x12\x04\
-    \0\0K\x01\n\x08\n\x01\x0c\x12\x03\0\0\x12\n\n\n\x02\x05\0\x12\x04\x02\0\
-    \x06\x01\n\n\n\x03\x05\0\x01\x12\x03\x02\x05\x0e\n\x0b\n\x04\x05\0\x02\0\
-    \x12\x03\x03\x04\x17\n\x0c\n\x05\x05\0\x02\0\x01\x12\x03\x03\x04\x12\n\
-    \x0c\n\x05\x05\0\x02\0\x02\x12\x03\x03\x15\x16\n\x0b\n\x04\x05\0\x02\x01\
-    \x12\x03\x04\x04\r\n\x0c\n\x05\x05\0\x02\x01\x01\x12\x03\x04\x04\x08\n\
-    \x0c\n\x05\x05\0\x02\x01\x02\x12\x03\x04\x0b\x0c\n\x0b\n\x04\x05\0\x02\
-    \x02\x12\x03\x05\x04\x13\n\x0c\n\x05\x05\0\x02\x02\x01\x12\x03\x05\x04\
-    \x0e\n\x0c\n\x05\x05\0\x02\x02\x02\x12\x03\x05\x11\x12\n\n\n\x02\x04\0\
-    \x12\x04\x08\0\x0b\x01\n\n\n\x03\x04\0\x01\x12\x03\x08\x08\r\n\x0b\n\x04\
-    \x04\0\x02\0\x12\x03\t\x04\x16\n\r\n\x05\x04\0\x02\0\x04\x12\x04\t\x04\
-    \x08\x0f\n\x0c\n\x05\x04\0\x02\0\x05\x12\x03\t\x04\t\n\x0c\n\x05\x04\0\
-    \x02\0\x01\x12\x03\t\n\x11\n\x0c\n\x05\x04\0\x02\0\x03\x12\x03\t\x14\x15\
-    \n\x0b\n\x04\x04\0\x02\x01\x12\x03\n\x04\x17\n\r\n\x05\x04\0\x02\x01\x04\
-    \x12\x04\n\x04\t\x16\n\x0c\n\x05\x04\0\x02\x01\x06\x12\x03\n\x04\r\n\x0c\
-    \n\x05\x04\0\x02\x01\x01\x12\x03\n\x0e\x12\n\x0c\n\x05\x04\0\x02\x01\x03\
-    \x12\x03\n\x15\x16\n\n\n\x02\x04\x01\x12\x04\r\0\x16\x01\n\n\n\x03\x04\
-    \x01\x01\x12\x03\r\x08\x13\n\x0b\n\x04\x04\x01\x02\0\x12\x03\x0e\x04\x17\
-    \n\r\n\x05\x04\x01\x02\0\x04\x12\x04\x0e\x04\r\x15\n\x0c\n\x05\x04\x01\
-    \x02\0\x05\x12\x03\x0e\x04\t\n\x0c\n\x05\x04\x01\x02\0\x01\x12\x03\x0e\n\
-    \x12\n\x0c\n\x05\x04\x01\x02\0\x03\x12\x03\x0e\x15\x16\n\x0b\n\x04\x04\
-    \x01\x02\x01\x12\x03\x0f\x04\x19\n\r\n\x05\x04\x01\x02\x01\x04\x12\x04\
-    \x0f\x04\x0e\x17\n\x0c\n\x05\x04\x01\x02\x01\x05\x12\x03\x0f\x04\n\n\x0c\
-    \n\x05\x04\x01\x02\x01\x01\x12\x03\x0f\x0b\x14\n\x0c\n\x05\x04\x01\x02\
-    \x01\x03\x12\x03\x0f\x17\x18\n\x0b\n\x04\x04\x01\x02\x02\x12\x03\x10\x04\
-    \x16\n\r\n\x05\x04\x01\x02\x02\x04\x12\x04\x10\x04\x0f\x19\n\x0c\n\x05\
-    \x04\x01\x02\x02\x05\x12\x03\x10\x04\n\n\x0c\n\x05\x04\x01\x02\x02\x01\
-    \x12\x03\x10\x0b\x11\n\x0c\n\x05\x04\x01\x02\x02\x03\x12\x03\x10\x14\x15\
-    \n\x0b\n\x04\x04\x01\x02\x03\x12\x03\x11\x04\x19\n\r\n\x05\x04\x01\x02\
-    \x03\x04\x12\x04\x11\x04\x10\x16\n\x0c\n\x05\x04\x01\x02\x03\x05\x12\x03\
-    \x11\x04\t\n\x0c\n\x05\x04\x01\x02\x03\x01\x12\x03\x11\n\x14\n\x0c\n\x05\
-    \x04\x01\x02\x03\x03\x12\x03\x11\x17\x18\n\x0b\n\x04\x04\x01\x02\x04\x12\
-    \x03\x12\x04\x20\n\r\n\x05\x04\x01\x02\x04\x04\x12\x04\x12\x04\x11\x19\n\
-    \x0c\n\x05\x04\x01\x02\x04\x05\x12\x03\x12\x04\t\n\x0c\n\x05\x04\x01\x02\
-    \x04\x01\x12\x03\x12\n\x1b\n\x0c\n\x05\x04\x01\x02\x04\x03\x12\x03\x12\
-    \x1e\x1f\n\x0b\n\x04\x04\x01\x02\x05\x12\x03\x13\x04\x1c\n\r\n\x05\x04\
-    \x01\x02\x05\x04\x12\x04\x13\x04\x12\x20\n\x0c\n\x05\x04\x01\x02\x05\x05\
-    \x12\x03\x13\x04\t\n\x0c\n\x05\x04\x01\x02\x05\x01\x12\x03\x13\n\x17\n\
-    \x0c\n\x05\x04\x01\x02\x05\x03\x12\x03\x13\x1a\x1b\n\x0b\n\x04\x04\x01\
-    \x02\x06\x12\x03\x14\x04\x18\n\r\n\x05\x04\x01\x02\x06\x04\x12\x04\x14\
-    \x04\x13\x1c\n\x0c\n\x05\x04\x01\x02\x06\x05\x12\x03\x14\x04\n\n\x0c\n\
-    \x05\x04\x01\x02\x06\x01\x12\x03\x14\x0b\x13\n\x0c\n\x05\x04\x01\x02\x06\
-    \x03\x12\x03\x14\x16\x17\n\x0b\n\x04\x04\x01\x02\x07\x12\x03\x15\x04\x14\
-    \n\r\n\x05\x04\x01\x02\x07\x04\x12\x04\x15\x04\x14\x18\n\x0c\n\x05\x04\
-    \x01\x02\x07\x06\x12\x03\x15\x04\t\n\x0c\n\x05\x04\x01\x02\x07\x01\x12\
-    \x03\x15\n\x0f\n\x0c\n\x05\x04\x01\x02\x07\x03\x12\x03\x15\x12\x13\n\n\n\
-    \x02\x04\x02\x12\x04\x18\0\x1b\x01\n\n\n\x03\x04\x02\x01\x12\x03\x18\x08\
-    \x0e\n\x0b\n\x04\x04\x02\x02\0\x12\x03\x19\x04\x13\n\r\n\x05\x04\x02\x02\
-    \0\x04\x12\x04\x19\x04\x18\x10\n\x0c\n\x05\x04\x02\x02\0\x05\x12\x03\x19\
-    \x04\t\n\x0c\n\x05\x04\x02\x02\0\x01\x12\x03\x19\n\x0e\n\x0c\n\x05\x04\
-    \x02\x02\0\x03\x12\x03\x19\x11\x12\n\x0b\n\x04\x04\x02\x02\x01\x12\x03\
-    \x1a\x04\x16\n\r\n\x05\x04\x02\x02\x01\x04\x12\x04\x1a\x04\x19\x13\n\x0c\
-    \n\x05\x04\x02\x02\x01\x05\x12\x03\x1a\x04\n\n\x0c\n\x05\x04\x02\x02\x01\
-    \x01\x12\x03\x1a\x0b\x11\n\x0c\n\x05\x04\x02\x02\x01\x03\x12\x03\x1a\x14\
-    \x15\n\n\n\x02\x05\x01\x12\x04\x1d\0\x20\x01\n\n\n\x03\x05\x01\x01\x12\
-    \x03\x1d\x05\x0b\n\x0b\n\x04\x05\x01\x02\0\x12\x03\x1e\x04\r\n\x0c\n\x05\
-    \x05\x01\x02\0\x01\x12\x03\x1e\x04\x08\n\x0c\n\x05\x05\x01\x02\0\x02\x12\
-    \x03\x1e\x0b\x0c\n\x0b\n\x04\x05\x01\x02\x01\x12\x03\x1f\x04\x0c\n\x0c\n\
-    \x05\x05\x01\x02\x01\x01\x12\x03\x1f\x04\x07\n\x0c\n\x05\x05\x01\x02\x01\
-    \x02\x12\x03\x1f\n\x0b\n\n\n\x02\x04\x03\x12\x04\"\0'\x01\n\n\n\x03\x04\
-    \x03\x01\x12\x03\"\x08\x13\n\x0b\n\x04\x04\x03\x02\0\x12\x03#\x04\x12\n\
-    \r\n\x05\x04\x03\x02\0\x04\x12\x04#\x04\"\x15\n\x0c\n\x05\x04\x03\x02\0\
-    \x05\x12\x03#\x04\n\n\x0c\n\x05\x04\x03\x02\0\x01\x12\x03#\x0b\r\n\x0c\n\
-    \x05\x04\x03\x02\0\x03\x12\x03#\x10\x11\n\x0b\n\x04\x04\x03\x02\x01\x12\
-    \x03$\x04\x15\n\r\n\x05\x04\x03\x02\x01\x04\x12\x04$\x04#\x12\n\x0c\n\
-    \x05\x04\x03\x02\x01\x05\x12\x03$\x04\n\n\x0c\n\x05\x04\x03\x02\x01\x01\
-    \x12\x03$\x0b\x10\n\x0c\n\x05\x04\x03\x02\x01\x03\x12\x03$\x13\x14\n\x0b\
-    \n\x04\x04\x03\x02\x02\x12\x03%\x04!\n\r\n\x05\x04\x03\x02\x02\x04\x12\
-    \x04%\x04$\x15\n\x0c\n\x05\x04\x03\x02\x02\x05\x12\x03%\x04\n\n\x0c\n\
-    \x05\x04\x03\x02\x02\x01\x12\x03%\x0b\x1c\n\x0c\n\x05\x04\x03\x02\x02\
-    \x03\x12\x03%\x1f\x20\n\x0b\n\x04\x04\x03\x02\x03\x12\x03&\x04\x13\n\r\n\
-    \x05\x04\x03\x02\x03\x04\x12\x04&\x04%!\n\x0c\n\x05\x04\x03\x02\x03\x05\
-    \x12\x03&\x04\t\n\x0c\n\x05\x04\x03\x02\x03\x01\x12\x03&\n\x0e\n\x0c\n\
-    \x05\x04\x03\x02\x03\x03\x12\x03&\x11\x12\n\n\n\x02\x04\x04\x12\x04)\0-\
-    \x01\n\n\n\x03\x04\x04\x01\x12\x03)\x08\x1d\n\x0b\n\x04\x04\x04\x02\0\
-    \x12\x03*\x04\x20\n\r\n\x05\x04\x04\x02\0\x04\x12\x04*\x04)\x1f\n\x0c\n\
-    \x05\x04\x04\x02\0\x06\x12\x03*\x04\x0f\n\x0c\n\x05\x04\x04\x02\0\x01\
-    \x12\x03*\x10\x1b\n\x0c\n\x05\x04\x04\x02\0\x03\x12\x03*\x1e\x1f\n\x0b\n\
-    \x04\x04\x04\x02\x01\x12\x03+\x04\x18\n\r\n\x05\x04\x04\x02\x01\x04\x12\
-    \x04+\x04*\x20\n\x0c\n\x05\x04\x04\x02\x01\x05\x12\x03+\x04\t\n\x0c\n\
-    \x05\x04\x04\x02\x01\x01\x12\x03+\n\x13\n\x0c\n\x05\x04\x04\x02\x01\x03\
-    \x12\x03+\x16\x17\n\x0b\n\x04\x04\x04\x02\x02\x12\x03,\x04\x16\n\r\n\x05\
-    \x04\x04\x02\x02\x04\x12\x04,\x04+\x18\n\x0c\n\x05\x04\x04\x02\x02\x06\
-    \x12\x03,\x04\n\n\x0c\n\x05\x04\x04\x02\x02\x01\x12\x03,\x0b\x11\n\x0c\n\
-    \x05\x04\x04\x02\x02\x03\x12\x03,\x14\x15\n\n\n\x02\x04\x05\x12\x04/\03\
-    \x01\n\n\n\x03\x04\x05\x01\x12\x03/\x08\x19\n\x0b\n\x04\x04\x05\x02\0\
-    \x12\x030\x043\n\r\n\x05\x04\x05\x02\0\x04\x12\x040\x04/\x1b\n\x0c\n\x05\
-    \x04\x05\x02\0\x06\x12\x030\x04\x19\n\x0c\n\x05\x04\x05\x02\0\x01\x12\
-    \x030\x1a.\n\x0c\n\x05\x04\x05\x02\0\x03\x12\x03012\n%\n\x04\x04\x05\x02\
-    \x01\x12\x031\x04\x16\"\x18\x20SignedTransaction\x20hash\n\n\r\n\x05\x04\
-    \x05\x02\x01\x04\x12\x041\x0403\n\x0c\n\x05\x04\x05\x02\x01\x05\x12\x031\
-    \x04\t\n\x0c\n\x05\x04\x05\x02\x01\x01\x12\x031\n\x11\n\x0c\n\x05\x04\
-    \x05\x02\x01\x03\x12\x031\x14\x15\n\x18\n\x04\x04\x05\x02\x02\x12\x032\
-    \x04\x15\"\x0bpublic\x20key\n\n\r\n\x05\x04\x05\x02\x02\x04\x12\x042\x04\
-    1\x16\n\x0c\n\x05\x04\x05\x02\x02\x05\x12\x032\x04\t\n\x0c\n\x05\x04\x05\
-    \x02\x02\x01\x12\x032\n\x10\n\x0c\n\x05\x04\x05\x02\x02\x03\x12\x032\x13\
-    \x14\n!\n\x02\x04\x06\x12\x047\0:\x012\x15\x20data\x20precompile\x20API\
-    \n\n\n\n\x03\x04\x06\x01\x12\x037\x08\x12\n\x0b\n\x04\x04\x06\x02\0\x12\
-    \x038\x04\x13\n\r\n\x05\x04\x06\x02\0\x04\x12\x048\x047\x14\n\x0c\n\x05\
-    \x04\x06\x02\0\x05\x12\x038\x04\t\n\x0c\n\x05\x04\x06\x02\0\x01\x12\x038\
-    \n\x0e\n\x0c\n\x05\x04\x06\x02\0\x03\x12\x038\x11\x12\n\x0b\n\x04\x04\
-    \x06\x02\x01\x12\x039\x04\x15\n\r\n\x05\x04\x06\x02\x01\x04\x12\x049\x04\
-    8\x13\n\x0c\n\x05\x04\x06\x02\x01\x05\x12\x039\x04\t\n\x0c\n\x05\x04\x06\
-    \x02\x01\x01\x12\x039\n\x10\n\x0c\n\x05\x04\x06\x02\x01\x03\x12\x039\x13\
-    \x14\n\n\n\x02\x04\x07\x12\x04<\0>\x01\n\n\n\x03\x04\x07\x01\x12\x03<\
-    \x08\x11\n\x0b\n\x04\x04\x07\x02\0\x12\x03=\x040\n\x0c\n\x05\x04\x07\x02\
-    \0\x04\x12\x03=\x04\x0c\n\x0c\n\x05\x04\x07\x02\0\x06\x12\x03=\r\x1e\n\
-    \x0c\n\x05\x04\x07\x02\0\x01\x12\x03=\x1f+\n\x0c\n\x05\x04\x07\x02\0\x03\
-    \x12\x03=./\n\n\n\x02\x04\x08\x12\x04@\0D\x01\n\n\n\x03\x04\x08\x01\x12\
-    \x03@\x08\r\n\x0b\n\x04\x04\x08\x02\0\x12\x03A\x04\x17\n\r\n\x05\x04\x08\
-    \x02\0\x04\x12\x04A\x04@\x0f\n\x0c\n\x05\x04\x08\x02\0\x05\x12\x03A\x04\
-    \n\n\x0c\n\x05\x04\x08\x02\0\x01\x12\x03A\x0b\x12\n\x0c\n\x05\x04\x08\
-    \x02\0\x03\x12\x03A\x15\x16\n\x0b\n\x04\x04\x08\x02\x01\x12\x03B\x04\x1b\
-    \n\r\n\x05\x04\x08\x02\x01\x04\x12\x04B\x04A\x17\n\x0c\n\x05\x04\x08\x02\
-    \x01\x06\x12\x03B\x04\x0f\n\x0c\n\x05\x04\x08\x02\x01\x01\x12\x03B\x10\
-    \x16\n\x0c\n\x05\x04\x08\x02\x01\x03\x12\x03B\x19\x1a\n\x0b\n\x04\x04\
-    \x08\x02\x02\x12\x03C\x04\x17\n\r\n\x05\x04\x08\x02\x02\x04\x12\x04C\x04\
-    B\x1b\n\x0c\n\x05\x04\x08\x02\x02\x06\x12\x03C\x04\r\n\x0c\n\x05\x04\x08\
-    \x02\x02\x01\x12\x03C\x0e\x12\n\x0c\n\x05\x04\x08\x02\x02\x03\x12\x03C\
-    \x15\x16\n\n\n\x02\x04\t\x12\x04F\0K\x01\n\n\n\x03\x04\t\x01\x12\x03F\
-    \x08\r\n\x0c\n\x04\x04\t\x03\0\x12\x04G\x04I\x05\n\x0c\n\x05\x04\t\x03\0\
-    \x01\x12\x03G\x0c\x10\n\x1d\n\x06\x04\t\x03\0\x02\0\x12\x03H\x08\x1a\"\
-    \x0e\x20H160\x20address\n\n\x0f\n\x07\x04\t\x03\0\x02\0\x04\x12\x04H\x08\
-    G\x12\n\x0e\n\x07\x04\t\x03\0\x02\0\x05\x12\x03H\x08\r\n\x0e\n\x07\x04\t\
-    \x03\0\x02\0\x01\x12\x03H\x0e\x15\n\x0e\n\x07\x04\t\x03\0\x02\0\x03\x12\
-    \x03H\x18\x19\n\x0b\n\x04\x04\t\x02\0\x12\x03J\x04\x1c\n\x0c\n\x05\x04\t\
-    \x02\0\x04\x12\x03J\x04\x0c\n\x0c\n\x05\x04\t\x02\0\x06\x12\x03J\r\x11\n\
-    \x0c\n\x05\x04\t\x02\0\x01\x12\x03J\x12\x17\n\x0c\n\x05\x04\t\x02\0\x03\
-    \x12\x03J\x1a\x1bb\x06proto3\
-=======
     \n\x06height\x18\x02\x20\x01(\x04R\x06height\"N\n\nRichStatus\x12\x12\n\
     \x04hash\x18\x01\x20\x01(\x0cR\x04hash\x12\x16\n\x06height\x18\x02\x20\
     \x01(\x04R\x06height\x12\x14\n\x05nodes\x18\x03\x20\x03(\x0cR\x05nodes\"\
@@ -3634,7 +3124,6 @@
     \x12\x04I\x04H\x1b\n\x0c\n\x05\x04\t\x02\x02\x06\x12\x03I\x04\r\n\x0c\n\
     \x05\x04\t\x02\x02\x01\x12\x03I\x0e\x12\n\x0c\n\x05\x04\t\x02\x02\x03\
     \x12\x03I\x15\x16b\x06proto3\
->>>>>>> d6c11489
 ";
 
 static mut file_descriptor_proto_lazy: ::protobuf::lazy::Lazy<::protobuf::descriptor::FileDescriptorProto> = ::protobuf::lazy::Lazy {
