syntax = "proto3";

enum MsgType {
    REQUEST = 0;
    HEADER = 1;
    BODY = 2;
    BLOCK = 3;
    TX = 4;
    STATUS = 5;
    MSG = 6;
    RESPONSE = 7;
    TX_RESPONSE = 8;
<<<<<<< HEAD
    NODES = 9;
=======
    RICH_STATUS = 9;
    VERIFY_REQ = 10;
    VERIFY_RESP = 11;
>>>>>>> d6c11489
}

enum OperateType{
    BROADCAST = 0;
    SINGLE = 1;
    SUBTRACT = 2;
}

message Message {
    uint32 cmd_id = 1;
    MsgType type = 2;
    uint32 origin = 3;
    OperateType operate = 4;
    bytes content = 5;
}<|MERGE_RESOLUTION|>--- conflicted
+++ resolved
@@ -10,13 +10,9 @@
     MSG = 6;
     RESPONSE = 7;
     TX_RESPONSE = 8;
-<<<<<<< HEAD
-    NODES = 9;
-=======
     RICH_STATUS = 9;
     VERIFY_REQ = 10;
     VERIFY_RESP = 11;
->>>>>>> d6c11489
 }
 
 enum OperateType{
