--- conflicted
+++ resolved
@@ -14,11 +14,8 @@
     BLOCK_TXHASHES = 10;
     BLOCK_TXHASHES_REQ = 11;
     BLOCK_WITH_PROOF = 12;
-<<<<<<< HEAD
     BLOCK_TXS = 13;
-=======
-    RICH_STATUS = 13;
->>>>>>> 5ae3aefb
+    RICH_STATUS = 14;
 }
 
 enum OperateType{
