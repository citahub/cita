// CITA
// Copyright 2016-2017 Cryptape Technologies LLC.

// This program is free software: you can redistribute it
// and/or modify it under the terms of the GNU General Public
// License as published by the Free Software Foundation,
// either version 3 of the License, or (at your option) any
// later version.

// This program is distributed in the hope that it will be
// useful, but WITHOUT ANY WARRANTY; without even the implied
// warranty of MERCHANTABILITY or FITNESS FOR A PARTICULAR
// PURPOSE. See the GNU General Public License for more details.

// You should have received a copy of the GNU General Public License
// along with this program.  If not, see <http://www.gnu.org/licenses/>.

<<<<<<< HEAD
use amqp::{Consumer, Channel, protocol, Basic};
=======
>>>>>>> 952bafe8
use libproto::blockchain::SignedTransaction;
use libproto::communication::{Message, MsgType};
use libproto::key_to_id;
use protobuf::core::parse_from_bytes;
use std::sync::mpsc::Sender;
use threadpool::ThreadPool;
use util::snappy;

pub type TransType = (u32, bool, SignedTransaction);

pub struct TxHandler {
    pool: ThreadPool,
    tx: Sender<TransType>,
}

impl TxHandler {
    pub fn new(pool: ThreadPool, tx: Sender<TransType>) -> Self {
        TxHandler { pool: pool, tx: tx }
    }

    pub fn receive(pool: &ThreadPool, tx: &Sender<TransType>, id: u32, msg: Vec<u8>) {
        let tx = tx.clone();
        pool.execute(move || {
            let mut msg = parse_from_bytes::<Message>(msg.as_ref()).unwrap();
            let content_msg = msg.take_content();
            let content_msg = snappy::cita_decompress(content_msg);
            match msg.get_field_type() {
                MsgType::TX => {
<<<<<<< HEAD
                    let mut trans = parse_from_bytes::<SignedTransaction>(&content_msg).unwrap();
=======
                    let mut trans: SignedTransaction = parse_from_bytes::<SignedTransaction>(&content_msg).unwrap();
>>>>>>> 952bafe8
                    let ret = trans.recover();
                    tx.send((id, ret, trans)).unwrap();
                }
                _ => info!("recv msg type[{:?}] error", msg.get_field_type()),
            };
        });
    }
    pub fn handle(&mut self, key: String, body: Vec<u8>) {
        //trace!("************ handle delivery id {:?} {:?} ",deliver.routing_key,deliver.delivery_tag);
        TxHandler::receive(&self.pool, &self.tx, key_to_id(&key), body);
    }
}<|MERGE_RESOLUTION|>--- conflicted
+++ resolved
@@ -15,10 +15,6 @@
 // You should have received a copy of the GNU General Public License
 // along with this program.  If not, see <http://www.gnu.org/licenses/>.
 
-<<<<<<< HEAD
-use amqp::{Consumer, Channel, protocol, Basic};
-=======
->>>>>>> 952bafe8
 use libproto::blockchain::SignedTransaction;
 use libproto::communication::{Message, MsgType};
 use libproto::key_to_id;
@@ -47,11 +43,7 @@
             let content_msg = snappy::cita_decompress(content_msg);
             match msg.get_field_type() {
                 MsgType::TX => {
-<<<<<<< HEAD
-                    let mut trans = parse_from_bytes::<SignedTransaction>(&content_msg).unwrap();
-=======
                     let mut trans: SignedTransaction = parse_from_bytes::<SignedTransaction>(&content_msg).unwrap();
->>>>>>> 952bafe8
                     let ret = trans.recover();
                     tx.send((id, ret, trans)).unwrap();
                 }
