--- conflicted
+++ resolved
@@ -15,6 +15,7 @@
 // You should have received a copy of the GNU General Public License
 // along with this program.  If not, see <http://www.gnu.org/licenses/>.
 
+use authority_manage::AuthorityManage;
 use bincode::{serialize, deserialize, Infinite};
 use core::dispatchtx::Dispatchtx;
 use core::params::TendermintParams;
@@ -27,7 +28,7 @@
 use engine::{EngineError, Mismatch, unix_now, AsMillis};
 use libproto;
 use libproto::{communication, submodules, topics, MsgClass};
-use libproto::blockchain::{Block, SignedTransaction, Status};
+use libproto::blockchain::{Block, SignedTransaction, RichStatus};
 
 //use tx_pool::Pool;
 use proof::TendermintProof;
@@ -37,14 +38,7 @@
 use std::sync::Arc;
 use std::sync::mpsc::{Sender, Receiver, RecvError};
 use std::time::Instant;
-<<<<<<< HEAD
-use util::{H256, H768};
-use util::Address;
-use util::Hashable;
-use authority_manage::AuthorityManage;
-=======
 use util::{H256, Address, Hashable};
->>>>>>> d6c11489
 
 const INIT_HEIGHT: usize = 1;
 const INIT_ROUND: usize = 0;
@@ -175,7 +169,7 @@
         //let ref p = self.params;
         let ref p = self.auth_manage;
         if p.authority_n == 0 {
-            info!("================= {}", p.authority_n);
+            info!("authority_n is {}", p.authority_n);
             return Err(EngineError::NotAuthorized(Address::zero()));
         }
         let proposer_nonce = height + round;
@@ -711,9 +705,8 @@
                 if self.auth_manage.authority_h_old == height - 1 {
                     if !proof.check(height - 1, &self.auth_manage.authorities_old) {
                         return false;
-                    }                    
-                }
-                else {
+                    }
+                } else {
                     if !proof.check(height - 1, &self.auth_manage.authorities) {
                         return false;
                     }
@@ -982,30 +975,20 @@
             }
         } else {
             match content_ext {
-                MsgClass::STATUS(status) => {
-                    trace!("get new local status {:?}", status.height);
-                    self.receive_new_status(status);
-                }
-<<<<<<< HEAD
                 //接受chain发送的 authorities_list
-                MsgClass::NODES(nodes) => {
-                    
-                    let authorities: Vec<Address> =  nodes.get_nodes().into_iter().map(|node| Address::from(node.get_address())).collect();
-                    info!("tendermint authorities is {:?}", authorities);
-                    if self.auth_manage.authorities != authorities {
-                        self.auth_manage.receive_authorities_list(self.height, authorities);
-                    }
-=======
                 MsgClass::RICHSTATUS(rich_status) => {
-                    info!("tendermint rich_status is {:?}", rich_status);
->>>>>>> d6c11489
+                    trace!("get new local status {:?}", rich_status.height);
+                    self.receive_new_status(rich_status.clone());
+                    let authorities: Vec<Address> = rich_status.get_nodes().into_iter().map(|node| Address::from_slice(node)).collect();
+                    trace!("authorities: [{:?}]", authorities);
+                    self.auth_manage.receive_authorities_list(self.height, authorities);
                 }
                 _ => {}
             }
         }
     }
 
-    fn receive_new_status(&mut self, status: Status) {
+    fn receive_new_status(&mut self, status: RichStatus) {
         let status_height = status.height as usize;
         let height = self.height;
         let round = self.round;
