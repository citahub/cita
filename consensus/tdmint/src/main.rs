--- conflicted
+++ resolved
@@ -36,11 +36,8 @@
 extern crate core as chain_core;
 extern crate cita_log;
 extern crate cpuprofiler;
-<<<<<<< HEAD
 extern crate authority_manage;
-=======
 extern crate engine_json;
->>>>>>> d6c11489
 
 use clap::App;
 use log::LogLevelFilter;
@@ -113,11 +110,7 @@
     let (mq2main, main4mq) = channel();
     let (tx_sub, rx_sub) = channel();
     let (tx_pub, rx_pub) = channel();
-<<<<<<< HEAD
-    start_pubsub("consensus", vec!["net.msg", "chain.status", "chain.nodes"], tx_sub, rx_pub);
-=======
-    start_pubsub("consensus", vec!["net.msg", "chain.richstatus", "chain.nodes"], tx_sub, rx_pub);
->>>>>>> d6c11489
+    start_pubsub("consensus", vec!["net.msg", "chain.richstatus"], tx_sub, rx_pub);
     thread::spawn(move || loop {
                       let (key, body) = rx_sub.recv().unwrap();
                       let tx = mq2main.clone();
