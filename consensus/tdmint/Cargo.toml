[package]
name = "consensus_tendermint"
version = "0.1.0"
authors = ["yubo <yubo@cryptape.com>"]

[dependencies]
dotenv = "0.10.0"
threadpool = "1.3.2"
serde = "1.0"
serde_derive = "1.0"
serde_json = "1.0"
bincode = "0.8.0"
libproto = {path = "../../share_libs/proto"}
util = {path = "../../share_libs/util"}
rustc-serialize = "0.3"
tx_pool = {path = "../../share_libs/tx_pool"}
protobuf = { version = "^1.0.0" }
log = "0.3"
clap = "2"
amqp = "=0.0.20"
pubsub = { path = "../../share_libs/pubsub" }
cita-crypto = { path = "../../share_libs/crypto" }
proof = { path = "../proof" }
parking_lot = "0.4"
time = "0.1.36"
engine_json = { path = "../json" }
engine = { path = "../engine" }
lru-cache = "0.1"
cita_log = { path = "../../share_libs/cita_log" }
core = { path = "../../chain/core" }
cpuprofiler = "0.0.3"
<<<<<<< HEAD
uuid = { version = "0.4", features = ["v4"] }
=======
authority_manage = { path = "../authority_manage" }
>>>>>>> 297af538
<|MERGE_RESOLUTION|>--- conflicted
+++ resolved
@@ -29,8 +29,5 @@
 cita_log = { path = "../../share_libs/cita_log" }
 core = { path = "../../chain/core" }
 cpuprofiler = "0.0.3"
-<<<<<<< HEAD
-uuid = { version = "0.4", features = ["v4"] }
-=======
 authority_manage = { path = "../authority_manage" }
->>>>>>> 297af538
+uuid = { version = "0.4", features = ["v4"] }