// CITA
// Copyright 2016-2017 Cryptape Technologies LLC.

// This program is free software: you can redistribute it
// and/or modify it under the terms of the GNU General Public
// License as published by the Free Software Foundation,
// either version 3 of the License, or (at your option) any
// later version.

// This program is distributed in the hope that it will be
// useful, but WITHOUT ANY WARRANTY; without even the implied
// warranty of MERCHANTABILITY or FITNESS FOR A PARTICULAR
// PURPOSE. See the GNU General Public License for more details.

// You should have received a copy of the GNU General Public License
// along with this program.  If not, see <http://www.gnu.org/licenses/>.

#![allow(unused_variables)]

use libproto::*;
use libraft::{NotifyMessage, Command, decode};
use mio;
use std::sync::mpsc::Receiver;

pub fn dispatch(notifix: &mio::Sender<NotifyMessage>, rx: &Receiver<(u32, u32, MsgClass)>) {
    let (id, cmd_id, content_ext) = rx.recv().unwrap();
    match content_ext {
        MsgClass::REQUEST(req) => {}
        MsgClass::RESPONSE(rep) => {}
        MsgClass::HEADER(header) => {}
        MsgClass::BODY(body) => {}
        MsgClass::BLOCK(block) => {}
        MsgClass::TX(tx) => {}
        MsgClass::TXRESPONSE(content) => {}
        MsgClass::STATUS(status) => {
            if id == submodules::CHAIN {
                info!("received new status.");
                notifix.send(NotifyMessage::NewStatus(status.hash, status.height));
            }
        }
        MsgClass::MSG(content) => {
            match decode(&content) {
                Command::SpawnBlk(..) => {
                    info!("not expected");
                }
                Command::PoolSituation(height, hash, proof) => {
                    info!("receive pool situation");
                    notifix.send(NotifyMessage::NewStatus(hash.unwrap(), height));
                }
            }
        }
<<<<<<< HEAD
        MsgClass::RICHSTATUS(rich_status) => {
            info!("raft dispatch rich_status is {:?}", rich_status);
        }
=======
        MsgClass::VERIFYREQ(req) => {}
        MsgClass::VERIFYRESP(resp) => {}
>>>>>>> 4c2e4fac
    }
}<|MERGE_RESOLUTION|>--- conflicted
+++ resolved
@@ -49,13 +49,10 @@
                 }
             }
         }
-<<<<<<< HEAD
         MsgClass::RICHSTATUS(rich_status) => {
             info!("raft dispatch rich_status is {:?}", rich_status);
         }
-=======
         MsgClass::VERIFYREQ(req) => {}
         MsgClass::VERIFYRESP(resp) => {}
->>>>>>> 4c2e4fac
     }
 }