// CITA
// Copyright 2016-2017 Cryptape Technologies LLC.

// This program is free software: you can redistribute it
// and/or modify it under the terms of the GNU General Public
// License as published by the Free Software Foundation,
// either version 3 of the License, or (at your option) any
// later version.

// This program is distributed in the hope that it will be
// useful, but WITHOUT ANY WARRANTY; without even the implied
// warranty of MERCHANTABILITY or FITNESS FOR A PARTICULAR
// PURPOSE. See the GNU General Public License for more details.

// You should have received a copy of the GNU General Public License
// along with this program.  If not, see <http://www.gnu.org/licenses/>.

#![allow(unused_variables)]
use libproto::*;
use libraft::{NotifyMessage, Command, decode};
use mio;
use std::sync::mpsc::Receiver;

pub fn dispatch(notifix: &mio::Sender<NotifyMessage>, rx: &Receiver<(u32, u32, MsgClass)>) {
    let (id, cmd_id, content_ext) = rx.recv().unwrap();
    match content_ext {
        MsgClass::STATUS(status) => {
            if id == submodules::CHAIN {
                info!("received new status.");
                notifix.send(NotifyMessage::NewStatus(status.hash, status.height));
            }
        }
        MsgClass::MSG(content) => {
            match decode(&content) {
                Command::SpawnBlk(..) => {
                    info!("not expected");
                }
                Command::PoolSituation(height, hash, proof) => {
                    info!("receive pool situation");
                    notifix.send(NotifyMessage::NewStatus(hash.unwrap(), height));
                }
            }
        }
<<<<<<< HEAD
        _ => {}
        /*MsgClass::VERIFYTXREQ(req) => {}
        MsgClass::VERIFYTXRESP(resp) => {}
        MsgClass::VERIFYBLKREQ(req) => {}
        MsgClass::VERIFYBLKRESP(resp) => {}
        MsgClass::BLOCKTXHASHES(txhashes) => {}
        MsgClass::BLOCKTXHASHESREQ(req) => {}*/
=======
        _ => {
            error!("error content!!!");
        }
>>>>>>> 91f0d909
    }
}<|MERGE_RESOLUTION|>--- conflicted
+++ resolved
@@ -41,18 +41,8 @@
                 }
             }
         }
-<<<<<<< HEAD
-        _ => {}
-        /*MsgClass::VERIFYTXREQ(req) => {}
-        MsgClass::VERIFYTXRESP(resp) => {}
-        MsgClass::VERIFYBLKREQ(req) => {}
-        MsgClass::VERIFYBLKRESP(resp) => {}
-        MsgClass::BLOCKTXHASHES(txhashes) => {}
-        MsgClass::BLOCKTXHASHESREQ(req) => {}*/
-=======
         _ => {
             error!("error content!!!");
         }
->>>>>>> 91f0d909
     }
 }