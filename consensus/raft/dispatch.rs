--- conflicted
+++ resolved
@@ -49,16 +49,10 @@
                 }
             }
         }
-<<<<<<< HEAD
-        MsgClass::NODES(nodes) => {
-            info!("raft dispatch nodes is {:?}", nodes);
-        }
-=======
         MsgClass::RICHSTATUS(rich_status) => {
             info!("raft dispatch rich_status is {:?}", rich_status);
         }
         MsgClass::VERIFYREQ(req) => {}
         MsgClass::VERIFYRESP(resp) => {}
->>>>>>> d6c11489
     }
 }